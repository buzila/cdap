--- conflicted
+++ resolved
@@ -43,11 +43,7 @@
   }
 
   /**
-<<<<<<< HEAD
-   * Filter Flow
-=======
    * Flow to implement highpass filter.
->>>>>>> 11ec547e
    */
   public static class FilterFlow implements Flow {
     @Override
@@ -63,11 +59,7 @@
   }
 
   /**
-<<<<<<< HEAD
-   * Filter
-=======
    * Flowlet that has filtering logic.
->>>>>>> 11ec547e
    */
   public static class Filter extends AbstractFlowlet {
 
