--- conflicted
+++ resolved
@@ -76,11 +76,7 @@
     this.startRow = queueName.toBytes();
     this.stateColumnName = Bytes.add(HBaseQueueConstants.STATE_COLUMN_PREFIX,
                                      Bytes.toBytes(consumerConfig.getGroupId()));
-<<<<<<< HEAD
-=======
     this.emptyResult = new SimpleDequeueResult(ImmutableList.<HBaseQueueEntry>of(), queueName, consumerConfig);
-
->>>>>>> 61893d8e
 
     byte[] tableName = hTable.getTableName();
     final byte[] changeTxPrefix = ByteBuffer.allocate(tableName.length + 1)
@@ -151,11 +147,7 @@
 
     // If nothing get dequeued, return the empty result.
     if (consumingEntries.isEmpty()) {
-<<<<<<< HEAD
-      return DequeueResult.EMPTY_RESULT;
-=======
       return emptyResult;
->>>>>>> 61893d8e
     }
 
     return new SimpleDequeueResult(consumingEntries.values(), queueName, consumerConfig);
