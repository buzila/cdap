/*
 * Copyright © 2014-2015 Cask Data, Inc.
 *
 * Licensed under the Apache License, Version 2.0 (the "License"); you may not
 * use this file except in compliance with the License. You may obtain a copy of
 * the License at
 *
 * http://www.apache.org/licenses/LICENSE-2.0
 *
 * Unless required by applicable law or agreed to in writing, software
 * distributed under the License is distributed on an "AS IS" BASIS, WITHOUT
 * WARRANTIES OR CONDITIONS OF ANY KIND, either express or implied. See the
 * License for the specific language governing permissions and limitations under
 * the License.
 */

package co.cask.cdap.internal.app.runtime.batch;

import co.cask.cdap.api.mapreduce.MapReduce;
import co.cask.cdap.api.mapreduce.MapReduceSpecification;
import co.cask.cdap.api.metrics.MetricsCollectionService;
import co.cask.cdap.app.ApplicationSpecification;
import co.cask.cdap.app.program.Program;
import co.cask.cdap.app.runtime.Arguments;
import co.cask.cdap.app.runtime.ProgramController;
import co.cask.cdap.app.runtime.ProgramOptions;
import co.cask.cdap.app.runtime.ProgramRunner;
import co.cask.cdap.app.store.Store;
import co.cask.cdap.common.app.RunIds;
import co.cask.cdap.common.conf.CConfiguration;
import co.cask.cdap.common.conf.Constants;
import co.cask.cdap.common.lang.InstantiatorFactory;
import co.cask.cdap.common.lang.PropertyFieldSetter;
import co.cask.cdap.common.logging.LoggingContextAccessor;
import co.cask.cdap.common.logging.common.LogWriter;
import co.cask.cdap.common.logging.logback.CAppender;
import co.cask.cdap.data2.dataset2.DatasetFramework;
import co.cask.cdap.data2.registry.UsageRegistry;
import co.cask.cdap.data2.transaction.stream.StreamAdmin;
import co.cask.cdap.internal.app.runtime.DataSetFieldSetter;
import co.cask.cdap.internal.app.runtime.MetricsFieldSetter;
import co.cask.cdap.internal.app.runtime.ProgramOptionConstants;
import co.cask.cdap.internal.app.runtime.adapter.PluginInstantiator;
import co.cask.cdap.internal.lang.Reflections;
import co.cask.cdap.proto.ProgramType;
import co.cask.cdap.templates.AdapterDefinition;
import co.cask.tephra.TransactionSystemClient;
import com.google.common.base.Preconditions;
import com.google.common.base.Throwables;
import com.google.common.reflect.TypeToken;
import com.google.common.util.concurrent.ListenableFuture;
import com.google.common.util.concurrent.Service;
import com.google.gson.Gson;
import com.google.inject.Inject;
import org.apache.hadoop.conf.Configuration;
import org.apache.hadoop.security.UserGroupInformation;
import org.apache.twill.api.RunId;
import org.apache.twill.common.ServiceListenerAdapter;
import org.apache.twill.common.Threads;
import org.apache.twill.discovery.DiscoveryServiceClient;
import org.apache.twill.filesystem.LocationFactory;
import org.slf4j.Logger;
import org.slf4j.LoggerFactory;

import java.security.PrivilegedExceptionAction;
import java.util.concurrent.TimeUnit;
import javax.annotation.Nullable;

/**
 * Runs {@link MapReduce} programs.
 */
public class MapReduceProgramRunner implements ProgramRunner {
  private static final Logger LOG = LoggerFactory.getLogger(MapReduceProgramRunner.class);
  private static final Gson GSON = new Gson();

  private final StreamAdmin streamAdmin;
  private final CConfiguration cConf;
  private final Configuration hConf;
  private final LocationFactory locationFactory;
  private final MetricsCollectionService metricsCollectionService;
  private final DatasetFramework datasetFramework;
  private final Store store;
  private final TransactionSystemClient txSystemClient;
  private final DiscoveryServiceClient discoveryServiceClient;
  private final UsageRegistry usageRegistry;

  @Inject
  public MapReduceProgramRunner(CConfiguration cConf, Configuration hConf,
                                LocationFactory locationFactory,
                                StreamAdmin streamAdmin,
                                DatasetFramework datasetFramework,
                                TransactionSystemClient txSystemClient,
                                MetricsCollectionService metricsCollectionService,
                                DiscoveryServiceClient discoveryServiceClient, Store store,
                                UsageRegistry usageRegistry) {
    this.cConf = cConf;
    this.hConf = hConf;
    this.locationFactory = locationFactory;
    this.streamAdmin = streamAdmin;
    this.metricsCollectionService = metricsCollectionService;
    this.datasetFramework = datasetFramework;
    this.txSystemClient = txSystemClient;
    this.discoveryServiceClient = discoveryServiceClient;
    this.store = store;
    this.usageRegistry = usageRegistry;
  }

  @Inject (optional = true)
  void setLogWriter(@Nullable LogWriter logWriter) {
    if (logWriter != null) {
      CAppender.logWriter = logWriter;
    }
  }

  @Override
  public ProgramController run(final Program program, ProgramOptions options) {
    // Extract and verify parameters
    ApplicationSpecification appSpec = program.getApplicationSpecification();
    Preconditions.checkNotNull(appSpec, "Missing application specification.");

    ProgramType processorType = program.getType();
    Preconditions.checkNotNull(processorType, "Missing processor type.");
    Preconditions.checkArgument(processorType == ProgramType.MAPREDUCE, "Only MAPREDUCE process type is supported.");

    MapReduceSpecification spec = appSpec.getMapReduce().get(program.getName());
    Preconditions.checkNotNull(spec, "Missing MapReduceSpecification for %s", program.getName());

    Arguments arguments = options.getArguments();

    final RunId runId = RunIds.fromString(arguments.getOption(ProgramOptionConstants.RUN_ID));

    long logicalStartTime = arguments.hasOption(ProgramOptionConstants.LOGICAL_START_TIME)
                                ? Long.parseLong(arguments
                                                   .getOption(ProgramOptionConstants.LOGICAL_START_TIME))
                                : System.currentTimeMillis();

    String workflowBatch = arguments.getOption(ProgramOptionConstants.WORKFLOW_BATCH);
<<<<<<< HEAD
    final String adapterName = arguments.getOption(ProgramOptionConstants.ADAPTER_NAME);
    final String twillRunId = arguments.getOption(ProgramOptionConstants.TWILL_RUN_ID);
=======
    AdapterDefinition adapterSpec = getAdapterSpecification(arguments);
>>>>>>> 5c50b940

    MapReduce mapReduce;
    try {
      mapReduce = new InstantiatorFactory(false).get(TypeToken.of(program.<MapReduce>getMainClass())).create();
    } catch (Exception e) {
      LOG.error("Failed to instantiate MapReduce class for {}", spec.getClassName(), e);
      throw Throwables.propagate(e);
    }

    final DynamicMapReduceContext context =
      new DynamicMapReduceContext(program, null, runId, null, options.getUserArguments(), spec,
                                  logicalStartTime, workflowBatch, discoveryServiceClient, metricsCollectionService,
                                  txSystemClient, datasetFramework, adapterSpec,
                                  createPluginInstantiator(adapterSpec, program.getClassLoader()));


    Reflections.visit(mapReduce, TypeToken.of(mapReduce.getClass()),
                      new PropertyFieldSetter(context.getSpecification().getProperties()),
                      new MetricsFieldSetter(context.getMetrics()),
                      new DataSetFieldSetter(context));

    // note: this sets logging context on the thread level
    LoggingContextAccessor.setLoggingContext(context.getLoggingContext());

    final Service mapReduceRuntimeService = new MapReduceRuntimeService(cConf, hConf, mapReduce, spec, context,
                                                                        program.getJarLocation(), locationFactory,
                                                                        streamAdmin, txSystemClient, usageRegistry);
    mapReduceRuntimeService.addListener(new ServiceListenerAdapter() {
      @Override
      public void starting() {
        //Get start time from RunId
        long startTimeInSeconds = RunIds.getTime(runId, TimeUnit.SECONDS);
        if (startTimeInSeconds == -1) {
          // If RunId is not time-based, use current time as start time
          startTimeInSeconds = TimeUnit.MILLISECONDS.toSeconds(System.currentTimeMillis());
        }
        store.setStart(program.getId(), runId.getId(), startTimeInSeconds, adapterName, twillRunId);
      }

      @Override
      public void terminated(Service.State from) {
        if (from == Service.State.STOPPING) {
          // Service was killed
          store.setStop(program.getId(), runId.getId(), TimeUnit.MILLISECONDS.toSeconds(System.currentTimeMillis()),
                        ProgramController.State.KILLED.getRunStatus());
        } else {
          // Service completed by itself.
          store.setStop(program.getId(), runId.getId(), TimeUnit.MILLISECONDS.toSeconds(System.currentTimeMillis()),
                        ProgramController.State.COMPLETED.getRunStatus());
        }
      }

      @Override
      public void failed(Service.State from, Throwable failure) {
        store.setStop(program.getId(), runId.getId(), TimeUnit.MILLISECONDS.toSeconds(System.currentTimeMillis()),
                      ProgramController.State.ERROR.getRunStatus());
      }
    }, Threads.SAME_THREAD_EXECUTOR);

    final ProgramController controller = new MapReduceProgramController(mapReduceRuntimeService, context);

    LOG.info("Starting MapReduce Job: {}", context.toString());
    // if security is not enabled, start the job as the user we're using to access hdfs with.
    // if this is not done, the mapred job will be launched as the user that runs the program
    // runner, which is probably the yarn user. This may cause permissions issues if the program
    // tries to access cdap data. For example, writing to a FileSet will fail, as the yarn user will
    // be running the job, but the data directory will be owned by cdap.
    if (!UserGroupInformation.isSecurityEnabled()) {
      String runAs = cConf.get(Constants.CFG_HDFS_USER);
      try {
        UserGroupInformation.createRemoteUser(runAs)
          .doAs(new PrivilegedExceptionAction<ListenableFuture<Service.State>>() {
            @Override
            public ListenableFuture<Service.State> run() throws Exception {
              return mapReduceRuntimeService.start();
            }
          });
      } catch (Exception e) {
        LOG.error("Exception running mapreduce job as user {}.", runAs, e);
        throw Throwables.propagate(e);
      }
    } else {
      mapReduceRuntimeService.start();
    }
    return controller;
  }

  @Nullable
  private AdapterDefinition getAdapterSpecification(Arguments arguments) {
    if (!arguments.hasOption(ProgramOptionConstants.ADAPTER_SPEC)) {
      return null;
    }
    return GSON.fromJson(arguments.getOption(ProgramOptionConstants.ADAPTER_SPEC), AdapterDefinition.class);
  }

  @Nullable
  private PluginInstantiator createPluginInstantiator(@Nullable AdapterDefinition adapterSpec,
                                                      ClassLoader programClassLoader) {
    if (adapterSpec == null) {
      return null;
    }
    return new PluginInstantiator(cConf, adapterSpec.getTemplate(), programClassLoader);
  }
}<|MERGE_RESOLUTION|>--- conflicted
+++ resolved
@@ -125,6 +125,7 @@
     MapReduceSpecification spec = appSpec.getMapReduce().get(program.getName());
     Preconditions.checkNotNull(spec, "Missing MapReduceSpecification for %s", program.getName());
 
+    // Optionally get runId. If the map-reduce started by other program (e.g. Workflow), it inherit the runId.
     Arguments arguments = options.getArguments();
 
     final RunId runId = RunIds.fromString(arguments.getOption(ProgramOptionConstants.RUN_ID));
@@ -135,13 +136,9 @@
                                 : System.currentTimeMillis();
 
     String workflowBatch = arguments.getOption(ProgramOptionConstants.WORKFLOW_BATCH);
-<<<<<<< HEAD
-    final String adapterName = arguments.getOption(ProgramOptionConstants.ADAPTER_NAME);
+    final AdapterDefinition adapterSpec = getAdapterSpecification(arguments);
     final String twillRunId = arguments.getOption(ProgramOptionConstants.TWILL_RUN_ID);
-=======
-    AdapterDefinition adapterSpec = getAdapterSpecification(arguments);
->>>>>>> 5c50b940
-
+    
     MapReduce mapReduce;
     try {
       mapReduce = new InstantiatorFactory(false).get(TypeToken.of(program.<MapReduce>getMainClass())).create();
@@ -177,7 +174,7 @@
           // If RunId is not time-based, use current time as start time
           startTimeInSeconds = TimeUnit.MILLISECONDS.toSeconds(System.currentTimeMillis());
         }
-        store.setStart(program.getId(), runId.getId(), startTimeInSeconds, adapterName, twillRunId);
+        store.setStart(program.getId(), runId.getId(), startTimeInSeconds, adapterSpec.getName(), twillRunId);
       }
 
       @Override
