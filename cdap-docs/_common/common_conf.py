# -*- coding: utf-8 -*-

# Copyright © 2014-2016 Cask Data, Inc.
#
# Licensed under the Apache License, Version 2.0 (the "License"); you may not
# use this file except in compliance with the License. You may obtain a copy of
# the License at
#
# http://www.apache.org/licenses/LICENSE-2.0
#
# Unless required by applicable law or agreed to in writing, software
# distributed under the License is distributed on an "AS IS" BASIS, WITHOUT
# WARRANTIES OR CONDITIONS OF ANY KIND, either express or implied. See the
# License for the specific language governing permissions and limitations under
# the License.

#
# CDAP documentation build configuration file
#
# This file is execfile()d with the current directory set to its
# containing dir.
#
# Note that not all possible configuration values are present in this
# autogenerated file.
#
# All configuration values have a default; values that are commented out
# serve to show the default.

###############################################################
# Component versions used in replacements:

node_js_min_version = 'beginning with v0.10.36'
node_js_max_version = 'v4.4.0'

# These are obtained from the OS environment
# cask_hydrator_version
# cask_tracker_version

###############################################################

import sys
import os
import os.path
import subprocess
from datetime import datetime

def get_sdk_version():
    # Sets the Build Version
    version = None
    short_version = None
    full_version = None
    version_tuple = None
    try:
# Python 2.7 commands
#         grep_version_cmd = "grep '<version>' ../../../pom.xml | awk 'NR==1;START{print $1}'"
#         print "grep_version_cmd: %s" % grep_version_cmd
#         full_version_temp = subprocess.check_output(grep_version_cmd, shell=True)
# Python 2.6 commands
        p1 = subprocess.Popen(['grep' , '<version>', '../../../pom.xml' ], stdout=subprocess.PIPE)
        p2 = subprocess.Popen(['awk', 'NR==1;START{print $1}'], stdin=p1.stdout, stdout=subprocess.PIPE)
        full_version_temp = p2.communicate()[0]
# Python 2.6 command end
        full_version = full_version_temp.strip().replace('<version>', '').replace('</version>', '')
        version = full_version.replace('-SNAPSHOT', '')
        short_version = "%s.%s" % tuple(version.split('.')[0:2])
       
        v = full_version.replace('-', '.').split('.')
        if len(v) > 3:
            s = "%s-" % v[3]
            v = v[0:3]
            v.append(s)
            v.append(s)
        else:
            v.append('')
            v.append('')
        version_tuple = tuple(v)      
    except:
        print "Unexpected error: %s" % sys.exc_info()[0]
        pass
    return version, short_version, full_version, version_tuple

def print_sdk_version():
    version, short_version, full_version = get_sdk_version()
    if version == full_version:
        print "SDK Version: %s" % version
    elif version and full_version:
        print "SDK Version: %s (%s)" % (version, full_version)
        print "Version tuple: %s" % (version_tuple)
    else:
        print "Could not get version (%s), full version (%s) from grep" % (version, full_version)

def get_git_hash_timestamp():
    # Gets the Git commit information
    git_hash = None
    git_timestamp = None
    try:
        p1 = subprocess.Popen(['git' , 'rev-parse', 'HEAD' ], stdout=subprocess.PIPE)
        git_hash = p1.communicate()[0].strip()
        p2 = subprocess.Popen(['git', 'show', '-s', '--format=%ci', git_hash], stdout=subprocess.PIPE)
        git_timestamp = p2.communicate()[0].strip()
    except:
        print "Unexpected error: %s" % sys.exc_info()[0]
        pass
    return git_hash, git_timestamp

def get_git_build_vars():
    # Loads the vars file (located at ~/Source/cdap/cdap-docs/vars) and builds a dictionary
    # of all the GIT_* environment variables it finds.
    func = 'get_build_vars'
    vars = os.path.normpath(os.path.join(os.getcwd(), '../../vars'))
    if not os.path.isfile(vars):
        raise Exception(func, "'%s' not a valid path" % vars)
    git_build_vars = dict()
    for line in open(vars):
        if line.startswith('GIT_'):
            line = line.strip()
            key, value = line.split('=')
            git_build_vars[key] = value.replace('"','')
    return git_build_vars

# If extensions (or modules to document with autodoc) are in another directory,
# add these directories to sys.path here. If the directory is relative to the
# documentation root, use os.path.abspath to make it absolute, like shown here.
#sys.path.insert(0, os.path.abspath('.'))

# -- General configuration ------------------------------------------------

# TO-DO: this is temp fix, as this is also specified in the build scripts
target = 'target'

# If your documentation needs a minimal Sphinx version, state it here.
needs_sphinx = '1.3'

# Add any Sphinx extension module names here, as strings. They can be
# extensions coming with Sphinx (named 'sphinx.ext.*') or your custom
# ones.
extensions = [
    'sphinx.ext.ifconfig',
    'sphinx.ext.intersphinx',
    'sphinx.ext.extlinks',
    'tabbed-parsed-literal',
    'youtube',
]

# The Inter-Sphinx mapping

_intersphinx_mapping = "../../%%s/%s/html/objects.inv" % target

# Mapping keys must be alpha-numeric only
intersphinx_mapping_cdap_manuals = {
  'introduction': ('../../introduction/',      os.path.abspath(_intersphinx_mapping % 'introduction')),
  'developers':   ('../../developers-manual/', os.path.abspath(_intersphinx_mapping % 'developers-manual')),
#   'cdapapps':     ('../../cdap-apps',          os.path.abspath(_intersphinx_mapping % 'cdap-apps')),
  'admin':        ('../../admin-manual/',      os.path.abspath(_intersphinx_mapping % 'admin-manual')),
#   'cdapadmin':    ('../../admin-manual/',      os.path.abspath(_intersphinx_mapping % 'admin-manual')),
  'integrations': ('../../integrations/',      os.path.abspath(_intersphinx_mapping % 'integrations')),
  'examples':     ('../../examples-manual',    os.path.abspath(_intersphinx_mapping % 'examples-manual')),
  'reference':    ('../../reference-manual',   os.path.abspath(_intersphinx_mapping % 'reference-manual')),
  'faqs':         ('../../faqs',               os.path.abspath(_intersphinx_mapping % 'faqs')),
}

intersphinx_mapping_cdap_extensions = {
  'hydrator':     ('../../hydrator-manual/',   os.path.abspath(_intersphinx_mapping % 'hydrator-manual')),
  'tracker':      ('../../tracker-manual/',   os.path.abspath(_intersphinx_mapping % 'tracker-manual')),
}

# Merge dictionaries
intersphinx_mapping = intersphinx_mapping_cdap_manuals.copy()
intersphinx_mapping.update(intersphinx_mapping_cdap_extensions)

# Add any paths that contain templates here, relative to this directory.
templates_path = ['_templates', '../../_common/_templates']

# The suffix of source filenames.
source_suffix = '.rst'
try:
    from recommonmark.parser import CommonMarkParser
    source_parsers = {'.md': CommonMarkParser}
    source_suffix = ['.rst', '.md']
    print "Imported CommonMarkParser from recommonmark; can process Markdown files."
except ImportError:
    print "Unable to import CommonMarkParser from recommonmark; can't process Markdown files."

# The encoding of source files.
#source_encoding = 'utf-8-sig'

# The master toctree document.
master_doc = 'table-of-contents'

# General information about the project.
project = u'Cask Data Application Platform'
current_year = datetime.now().year
copyright = u'2014-%s Cask Data, Inc.' % current_year

# The version info for the project you're documenting, acts as replacement for
# |version| and |release|, also used in various other places throughout the
# built documents.
#
# The X.Y.Z version
# The X.Y short-version
# The "full" version, which includes any alpha/beta/rc/SNAPSHOT tags, also called the "release" version.
version, short_version, release, version_tuple = get_sdk_version()

# The GIT info and GIT environment variables for the build
git_hash, git_timestamp = get_git_hash_timestamp()
git_build_vars = get_git_build_vars()

# The language for content autogenerated by Sphinx. Refer to documentation
# for a list of supported languages.
language = 'en_CDAP'
locale_dirs = ['_locale/', '../../_common/_locale']

# Used by the sphinx.ext.extlinks extension, these are available using this example syntax:
# :cdap-ui-apps-programs:`application overview page, programs tab <ClicksAndViews>`
# returns
# http://localhost:9999/ns/default/apps/ClicksAndViews/overview/programs
# use %% to preserve substitution
GIT_BRANCH_PARENT = 'GIT_BRANCH_PARENT'
if git_build_vars.has_key(GIT_BRANCH_PARENT):
    cdap_java_source_github_pattern = "https://github.com/caskdata/cdap/blob/%s/%%s" % git_build_vars[GIT_BRANCH_PARENT]
else:
    cdap_java_source_github_pattern = ''
    
GIT_BRANCH_CDAP_SECURITY_EXTN = 'GIT_BRANCH_CDAP_SECURITY_EXTN'
if git_build_vars.has_key(GIT_BRANCH_CDAP_SECURITY_EXTN):
    cdap_security_extn_github_pattern = "https://github.com/caskdata/cdap-security-extn/blob/%s/%%s" % \
        git_build_vars[GIT_BRANCH_CDAP_SECURITY_EXTN]
else:
    cdap_security_extn_github_pattern = ''

GIT_BRANCH_CDAP_GUIDES = 'GIT_BRANCH_CDAP_GUIDES'
if git_build_vars.has_key(GIT_BRANCH_CDAP_GUIDES):
    cdap_guides_github_pattern = "https://github.com/cdap-guides/%%s/tree/%s" % \
        git_build_vars[GIT_BRANCH_CDAP_GUIDES]
else:
    cdap_guides_github_pattern = ''

extlinks = {
    'cdap-ui': ('http://localhost:9999/ns/default/%s', None),
    'cdap-ui-apps': ('http://localhost:9999/ns/default/apps/%s', None),
    'cdap-ui-apps-programs': ('http://localhost:9999/ns/default/apps/%s/overview/programs', None),
    'cdap-ui-datasets': ('http://localhost:9999/ns/default/datasets/%s', None),
    'cdap-ui-datasets-explore': ('http://localhost:9999/ns/default/datasets/%s/overview/explore', None),
    'cdap-ui-datasets-explore': ('http://localhost:9999/ns/default/datasets/%s/overview/explore', None),
    'cask-hydrator': ('http://localhost:9999/ns/default/hydrator/%s', None),
    'cask-hydrator-studio': ('http://localhost:9999/ns/default/hydrator/studio/%s', None),
    'cask-hydrator-studio-artifact': ('http://localhost:9999/ns/default/hydrator/studio?artifactType=%s', None),
    'cdap-java-source-github': (cdap_java_source_github_pattern, None),
    'cdap-security-extn-source-github': (cdap_security_extn_github_pattern, None),
    'cask-issue': ('https://issues.cask.co/browse/%s', ''),
<<<<<<< HEAD
=======
    'cask-repository-parcels-cdap': ("http://repository.cask.co/parcels/cdap/%s/%%s" % short_version, None),
>>>>>>> 3f64fd54
    'cdap-guides': (cdap_guides_github_pattern, None),
}

# A string of reStructuredText that will be included at the end of every source file that
# is read. This is the right place to add substitutions that should be available in every
# file.
rst_epilog = """
.. role:: gp
.. |$| replace:: :gp:`$`

.. role:: gp
.. |#| replace:: :gp:`#`

.. role:: gp
.. |>| replace:: :gp:`>`

.. role:: gp
.. |cdap >| replace:: :gp:`cdap >`

.. |http:| replace:: http:
.. |https:| replace:: https:

.. |(TM)| unicode:: U+2122 .. trademark sign
   :ltrim:

.. |(R)| unicode:: U+00AE .. registered trademark sign
   :ltrim:

.. |--| unicode:: U+2013   .. en dash
.. |---| unicode:: U+2014  .. em dash, trimming surrounding whitespace
   :trim:
  
.. |non-breaking-space| unicode:: U+00A0 .. non-breaking space
"""

if node_js_min_version and node_js_max_version:
    rst_epilog += """
.. |node-js-min-version| replace:: %(node_js_min_version)s

.. |node-js-max-version| replace:: %(node_js_max_version)s

""" % {'node_js_min_version': node_js_min_version,
       'node_js_max_version': node_js_max_version,
      }

if version:
    rst_epilog += """
.. |bold-version| replace:: **%(version)s**

.. |italic-version| replace:: *%(version)s*

.. |literal-version| replace:: ``%(version)s``
""" % {'version': version}

if short_version:
    previous_short_version = float(short_version) -0.1
    rst_epilog += """
.. |short-version| replace:: %(short_version)s
.. |short-version-x| replace:: %(short_version)s.x
.. |bold-short-version| replace:: **%(short_version)s**
.. |literal-short-version| replace:: ``%(short_version)s``
.. |literal-cdap-slash-short-version| replace:: ``cdap/%(short_version)s``
.. |previous-short-version| replace:: %(previous_short_version)s
.. |bold-previous-short-version| replace:: **%(previous_short_version)s**
.. |literal-previous-short-version| replace:: ``%(previous_short_version)s``

""" % {'short_version': short_version, 'previous_short_version': previous_short_version}

if version_tuple:
    rst_epilog += """
.. |version-major| replace:: %s
.. |version-minor| replace:: %s
.. |version-fix| replace:: %s
.. |version-suffix-batch| replace:: %sbatch
.. |version-suffix-realtime| replace:: %srealtime
""" % version_tuple

    rst_epilog += """
.. |literal-version-major| replace:: ``%s``
.. |literal-version-minor| replace:: ``%s``
.. |literal-version-fix| replace:: ``%s``
.. |literal-version-suffix-batch| replace:: ``%sbatch``
.. |literal-version-suffix-realtime| replace:: ``%srealtime``
""" % version_tuple

if release:
    rst_epilog += """
.. |literal-release| replace:: ``%(release)s``
""" % {'release': release}

if current_year:
    rst_epilog += """
.. |current_year| replace:: %(current_year)s
""" % {'current_year': current_year}

if copyright:
    rst_epilog += """
.. |copyright| replace:: %(copyright)s
""" % {'copyright': copyright}

# cdap_apps_version is for https://github.com/caskdata/cdap-apps repo
cdap_apps_version = git_build_vars["GIT_VERSION_CDAP_APPS"]
cdap_apps_compatibile_version = git_build_vars["GIT_BRANCH_CDAP_APPS"]

if cdap_apps_version and cdap_apps_compatibile_version:
    rst_epilog += """
.. |cdap-apps-version| replace:: %(cdap-apps-version)s
.. |literal-cdap-apps-version| replace:: ``%(cdap-apps-version)s``
.. |cdap-apps-compatibile-version| replace:: %(cdap-apps-compatibile-version)s

""" % {'cdap-apps-version': cdap_apps_version, 'cdap-apps-compatibile-version': cdap_apps_compatibile_version}
else:
    print 'Unable to find cdap_apps_version and cdap_apps_compatibile_version'    

cask_tracker_version = os.environ.get('CASK_TRACKER_VERSION')
if cask_tracker_version:
    rst_epilog += """
.. |cask-tracker-version| replace:: %(cask-tracker-version)s
.. |cask-tracker-version-jar| replace:: tracker-%(cask-tracker-version)s.jar
.. |literal-cask-tracker-version| replace:: ``%(cask-tracker-version)s``
.. |literal-cask-tracker-version-jar| replace:: ``tracker-%(cask-tracker-version)s.jar``

""" % {'cask-tracker-version': cask_tracker_version}
else:
    print 'Unable to find CASK_TRACKER_VERSION'    

cask_hydrator_version = os.environ.get('CASK_HYDRATOR_VERSION')
if cask_hydrator_version:
    rst_epilog += """
.. |cask-hydrator-version| replace:: %(cask-hydrator-version)s

.. |literal-cask-hydrator-version| replace:: ``%(cask-hydrator-version)s``

""" % {'cask-hydrator-version': cask_hydrator_version}
else:
    print 'Unable to find CASK_HYDRATOR_VERSION'

# There are two options for replacing |today|: either, you set today to some
# non-false value, then it is used:
#today = ''
# Else, today_fmt is used as the format for a strftime call.
#today_fmt = '%B %d, %Y'

# List of patterns, relative to source directory, that match files and
# directories to ignore when looking for source files.
exclude_patterns = ['_examples', '_includes']

# The reST default role (used for this markup: `text`) to use for all
# documents.
#default_role = None

# If true, '()' will be appended to :func: etc. cross-reference text.
#add_function_parentheses = True

# If true, the current module name will be prepended to all description
# unit titles (such as .. function::).
#add_module_names = True

# If true, sectionauthor and moduleauthor directives will be shown in the
# output. They are ignored by default.
#show_authors = False

# The name of the Pygments (syntax highlighting) style to use.
pygments_style = 'sphinx'

# The default language to highlight source code in.
highlight_language = 'java'

# A list of ignored prefixes for module index sorting.
#modindex_common_prefix = []

# If true, keep warnings as "system message" paragraphs in the built documents.
#keep_warnings = False

# -- Options for HTML output ----------------------------------------------

# The theme to use for HTML and HTML Help pages.  See the documentation for
# a list of builtin themes.
#html_theme = 'default'
#html_theme = 'nature'
#html_style = 'style.css'
html_theme = 'cdap'

# Theme options are theme-specific and customize the look and feel of a theme
# further.  For a list of options available for each theme, see the
# documentation.
#
# html_theme_options = {"showtoc_include_showtocs":"false"}
# manuals and manual_titles are lists of the manuals in the doc set
#
# json_versions_js points to the JSON file on the webservers
# versions_data is used to generate the JSONP file at http://docs.cask.co/cdap/json-versions.js
# This is generated by a script in the documentation repo that is used to sync the webservers.
#
# manual_list is an ordered list of the cdap_manuals and cdap_extensions
#
# Fields: directory, intersphinx_mapping, manual name, icon
#
# icon: "" for none, "new-icon" for the ico_new.png

cdap_manuals_list = [
    ['introduction',      'introduction', 'Introduction to CDAP',            '',],
    ['developers-manual', 'developers',  u'Developers’ Manual',              '',],
    ['admin-manual',      'admin',        'Administration Manual',           '',],
    ['integrations',      'integrations', 'Integrations',                    '',],
    ['examples-manual',   'examples',     'Examples, Guides, and Tutorials', '',],
    ['reference-manual',  'reference',    'Reference Manual',                '',],
    ['faqs',              'faqs',         'FAQs',                            '',],
]
#     ['cdap-apps',         'cdapapps',     'CDAP Applications',               '',],

cdap_extension_manuals_list = [
    ['hydrator-manual',   'hydrator',     'Cask Hydrator',                   '',],
    ['tracker-manual',    'tracker',      'Cask Tracker',                    '',],
]

manuals_list = cdap_manuals_list + cdap_extension_manuals_list

manual_intersphinx_mapping = {}
manuals_dict = {}
manual_titles_list = []
manual_dirs_list  = []
manual_icons_list = []
for m in manuals_list:
    manual_intersphinx_mapping[m[0]] = m[1]
    manuals_dict[m[0]]= m[2]
    manual_dirs_list.append(m[0])
    manual_titles_list.append(m[2])
    manual_icons_list.append(m[3])

cdap_manuals = []
for m in cdap_manuals_list:
    cdap_manuals.append(m[0])
    
cdap_extension_manuals = []
for m in cdap_extension_manuals_list:
    cdap_extension_manuals.append(m[0])

html_theme_options = {
  'cdap_manuals': cdap_manuals,
  'cdap_extension_manuals': cdap_extension_manuals,
  'docs_url': 'http://docs.cask.co/cdap',
  'json_versions_js': 'http://docs.cask.co/cdap/json-versions.js',
  'language': 'en',
  'manual': '',
  'manual_dirs': manual_dirs_list,
  'manual_titles': manual_titles_list,
  'manual_icons': manual_icons_list,
  'meta_git':
    { 'git_hash': git_hash,
      'git_timestamp': git_timestamp,
      'git_release': release,
    },
  'stickysidebar': True,
  'release': release,
  'version': version,
}

def get_manual_dirs():
    return html_theme_options['manual_dirs']

def get_manual_titles():
    return html_theme_options['manual_titles']

def get_manual_titles_bash():
    PREFIX = 'declare -a MANUAL_TITLES=('
    SUFFIX = ');'
    manual_titles = PREFIX
    for title in html_theme_options['manual_titles']:
        manual_titles += "'%s'" % title
    manual_titles += SUFFIX
    return manual_titles

# Add Google Tag Manager Code, or over-ride on the command line with
# -A html_google_tag_manager_code=GTM-XXXXXX
html_google_tag_manager_code = ''

# Add any paths that contain custom themes here, relative to this directory.
html_theme_path = ['_themes','../../_common/_themes']

# The name for this set of Sphinx documents.  If None, it defaults to
# "<project> v<release> documentation".
#html_title = None

# A shorter title for the navigation bar.  Default is the same as html_title.
html_short_title = u"CDAP Documentation v%s" % version

# A shorter title for the sidebar section, preceding the words "Table of Contents".
html_short_title_toc = u'CDAP Documentation'

# The name of an image file (relative to this directory) to place at the top
# of the sidebar.
#html_logo = None

# The name of an image file (within the static path) to use as favicon of the
# docs.  This file should be a Windows icon file (.ico) being 16x16 or 32x32
# pixels large.
# html_favicon = '_static/favicon.ico'
html_favicon = '../../_common/_static/favicon.ico'

# Add any paths that contain custom static files (such as style sheets) here,
# relative to this directory. They are copied after the builtin static files,
# so a file named "default.css" will overwrite the builtin "default.css".
html_static_path = ['../../_common/_static']

# Add any extra paths that contain custom files (such as robots.txt or
# .htaccess) here, relative to this directory. These files are copied
# directly to the root of the documentation.
#html_extra_path = []

# If not '', a 'Last updated on:' timestamp is inserted at every page bottom,
# using the given strftime format.
#html_last_updated_fmt = '%b %d, %Y'

# If true, SmartyPants will be used to convert quotes and dashes to
# typographically correct entities.
#html_use_smartypants = True

# Custom sidebar templates, maps document names to template names.
html_sidebars = {'**': [
    'manuals.html',
    'globaltoc.html',
    'searchbox.html',
    'downloads.html',
    'casksites.html',
     ],}

# Additional templates that should be rendered to pages, maps page names to
# template names.
#html_additional_pages = {}

# If false, no module index is generated.
#html_domain_indices = True

# If false, no index is generated.
#html_use_index = True

# If true, the index is split into individual pages for each letter.
#html_split_index = False

# If true, links to the reST sources are added to the pages.
html_show_sourcelink = False
html_copy_source = False

# If true, "Created using Sphinx" is shown in the HTML footer. Default is True.
html_show_sphinx = True

# If true, "(C) Copyright ..." is shown in the HTML footer. Default is True.
#html_show_copyright = True

# If true, an OpenSearch description file will be output, and all pages will
# contain a <link> tag referring to it.  The value of this option must be the
# base URL from which the finished HTML is served.
#html_use_opensearch = ''

# This is the file name suffix for HTML files (e.g. ".xhtml").
#html_file_suffix = None

# Output file base name for HTML help builder.
htmlhelp_basename = 'CDAPdoc'

# This context needs to be created in each child conf.py. At a minimum, it needs to be
# html_context = {"html_short_title_toc":html_short_title_toc}
# This is because it needs to be set as the last item.
html_context = {'html_short_title_toc': html_short_title_toc}

# Custom CustomHTMLTranslator to customize formatting of titles
html_translator_class = 'customHTML.CustomHTMLTranslator'

html_add_permalinks = u'\U0001F517' # HTML '&#128279;' # Link symbol: see http://www.fileformat.info/info/unicode/char/1f517/index.htm

# -- Options for LaTeX output ---------------------------------------------

latex_elements = {
# The paper size ('letterpaper' or 'a4paper').
#'papersize': 'letterpaper',

# The font size ('10pt', '11pt' or '12pt').
#'pointsize': '10pt',

# Additional stuff for the LaTeX preamble.
#'preamble': '',
}

# Grouping the document tree into LaTeX files. List of tuples
# (source start file, target name, title,
#  author, documentclass [howto, manual, or own class]).
latex_documents = [
  ('index', 'CDAP.tex', u'CDAP Documentation',
   u'Cask Data, Inc.', 'manual'),
]

# The name of an image file (relative to this directory) to place at the top of
# the title page.
#latex_logo = None

# For "manual" documents, if this is true, then toplevel headings are parts,
# not chapters.
#latex_use_parts = False

# If true, show page references after internal links.
#latex_show_pagerefs = False

# If true, show URL addresses after external links.
#latex_show_urls = False

# Documents to append as an appendix to all manuals.
#latex_appendices = []

# If false, no module index is generated.
#latex_domain_indices = True


# -- Options for manual page output ---------------------------------------

# One entry per manual page. List of tuples
# (source start file, name, description, authors, manual section).
man_pages = [
    ('index', 'cdap', u'CDAP Documentation',
     [u'Cask Data, Inc.'], 1)
]

# If true, show URL addresses after external links.
#man_show_urls = False


# -- Options for Texinfo output -------------------------------------------

# Grouping the document tree into Texinfo files. List of tuples
# (source start file, target name, title, author,
#  dir menu entry, description, category)
texinfo_documents = [
  ('index', 'CDAP', u'CDAP Documentation',
   u'Cask Data, Inc.', 'CDAP', 'Cask Data Application Platform',
   'Miscellaneous'),
]

# Documents to append as an appendix to all manuals.
#texinfo_appendices = []

# If false, no module index is generated.
#texinfo_domain_indices = True

# How to display URL addresses: 'footnote', 'no', or 'inline'.
#texinfo_show_urls = 'footnote'

# If true, do not generate a @detailmenu in the "Top" node's menu.
#texinfo_no_detailmenu = False


# Example configuration for intersphinx: refer to the Python standard library.
#intersphinx_mapping = {'http://docs.python.org/': None}

# -- Options for PDF output --------------------------------------------------

# Grouping the document tree into PDF files. List of tuples
# (source start file, target name, title, author, options).
#
# If there is more than one author, separate them with \\.
# For example: r'Guido van Rossum\\Fred L. Drake, Jr., editor'
#
# The options element is a dictionary that lets you override
# this config per-document.
# For example,
# ('index', u'MyProject', u'My Project', u'Author Name',
#  dict(pdf_compressed = True))
# would mean that specific document would be compressed
# regardless of the global pdf_compressed setting.

pdf_documents = [
    ('index', u'CDAP', u'Cask Data Application Platform', u'Cask Data, Inc.'),
]

# A comma-separated list of custom stylesheets. Example:
#pdf_stylesheets = ['sphinx','kerning','a4']
pdf_stylesheets = ['pdf-stylesheet']

# A list of folders to search for stylesheets. Example:
pdf_style_path = ['.', '_templates', '_styles']

# Create a compressed PDF
# Use True/False or 1/0
# Example: compressed=True
#pdf_compressed = False

# A colon-separated list of folders to search for fonts. Example:
# pdf_font_path = ['/usr/share/fonts', '/usr/share/texmf-dist/fonts/']
pdf_font_path = ['/Library/fonts', '~/Library/Fonts']

# Language to be used for hyphenation support
pdf_language = 'en_US'

# Mode for literal blocks wider than the frame. Can be
# overflow, shrink or truncate
pdf_fit_mode = 'shrink'

# Section level that forces a break page.
# For example: 1 means top-level sections start in a new page
# 0 means disabled
pdf_break_level = 1

# When a section starts in a new page, force it to be 'even', 'odd',
# or just use 'any'
pdf_breakside = 'any'

# Insert footnotes where they are defined instead of
# at the end.
#pdf_inline_footnotes = True

# verbosity level. 0 1 or 2
#pdf_verbosity = 0

# If false, no index is generated.
pdf_use_index = False

# If false, no modindex is generated.
pdf_use_modindex = False

# If false, no coverpage is generated.
pdf_use_coverpage = False

# Name of the cover page template to use
#pdf_cover_template = 'sphinxcover.tmpl'

# Documents to append as an appendix to all manuals.
#pdf_appendices = []

# Enable experimental feature to split table cells. Use it
# if you get "DelayedTable too big" errors
#pdf_splittables = False

# Set the default DPI for images
#pdf_default_dpi = 72

# Enable rst2pdf extension modules (default is only vectorpdf)
# you need vectorpdf if you want to use sphinx's graphviz support
#pdf_extensions = ['vectorpdf']

# Page template name for "regular" pages
#pdf_page_template = 'cutePage'

# Show Table Of Contents at the beginning?
#pdf_use_toc = True

# How many levels deep should the table of contents be?
pdf_toc_depth = 9999

# Add section number to section references
pdf_use_numbered_links = False

# Background images fitting mode
pdf_fit_background_mode = 'scale'

# -- Options for Manuals --------------------------------------------------

def set_conf_for_manual():
    m = os.path.basename(os.path.normpath(os.path.join(os.getcwd(), '..')))
    print "set_conf_for_manual: %s" % m

    html_theme_options['manual'] = m
    html_short_title_toc = manuals_dict[m]
#     html_short_title = u'CDAP %s' % html_short_title_toc
    html_short_title = html_short_title_toc
    html_context = {'html_short_title_toc': html_short_title_toc}

    # Remove this guide from the mapping as it will fail as it has been deleted by clean
    intersphinx_mapping.pop(manual_intersphinx_mapping[m], None)

    return html_short_title_toc, html_short_title, html_context

# -- Handle Markdown files --------------------------------------------------

def source_read_handler(app, docname, source):
    doc_path = app.env.doc2path(docname)
    if doc_path.endswith(".md"):
        # Cache the self.env.config.rst_epilog, rst_prolog, highlight_language
        if app.env.config.rst_epilog:
            app.env.config.rst_epilog_cache = app.env.config.rst_epilog
            app.env.config.rst_epilog = None
        if app.env.config.rst_prolog:
            app.env.config.rst_prolog_cache = app.env.config.rst_prolog
            app.env.config.rst_prolog = None
        if app.env.config.highlight_language:
            app.env.config.highlight_language_cache = app.env.config.highlight_language
            app.env.config.highlight_language = 'none'
    else:
        if (not app.env.config.rst_epilog and hasattr(app.env.config, 'rst_epilog_cache') and 
                app.env.config.rst_epilog_cache):
            app.env.config.rst_epilog = app.env.config.rst_epilog_cache
        if (not app.env.config.rst_prolog and hasattr(app.env.config, 'rst_prolog_cache') and 
                app.env.config.rst_prolog_cache):
            app.env.config.rst_prolog = app.env.config.rst_prolog_cache
        if (app.env.config.highlight_language == 'none' and 
                hasattr(app.env.config, 'highlight_language_cache') and 
                app.env.config.highlight_language_cache):
            app.env.config.highlight_language = app.env.config.highlight_language_cache
            

# -- Configure Application --------------------------------------------------

def setup(app):
    app.connect('source-read', source_read_handler) # Used for Markdown files
    from jsonEllipsisLexer import JsonEllipsisLexer # Add JsonEllipsisLexer (json-ellipsis)
    app.add_lexer("json-ellipsis", JsonEllipsisLexer())<|MERGE_RESOLUTION|>--- conflicted
+++ resolved
@@ -248,10 +248,7 @@
     'cdap-java-source-github': (cdap_java_source_github_pattern, None),
     'cdap-security-extn-source-github': (cdap_security_extn_github_pattern, None),
     'cask-issue': ('https://issues.cask.co/browse/%s', ''),
-<<<<<<< HEAD
-=======
     'cask-repository-parcels-cdap': ("http://repository.cask.co/parcels/cdap/%s/%%s" % short_version, None),
->>>>>>> 3f64fd54
     'cdap-guides': (cdap_guides_github_pattern, None),
 }
 
