--- conflicted
+++ resolved
@@ -169,11 +169,7 @@
   @Override
   public boolean hasType(Id.DatasetType datasetTypeId) throws DatasetManagementException {
     if (registries.containsKey(datasetTypeId.getNamespace())) {
-<<<<<<< HEAD
-      return registries.get(datasetTypeId.getNamespace()).hasType(datasetTypeId.getId());
-=======
       return registries.get(datasetTypeId.getNamespace()).hasType(datasetTypeId.getTypeName());
->>>>>>> ccf36f8d
     }
     return false;
   }
