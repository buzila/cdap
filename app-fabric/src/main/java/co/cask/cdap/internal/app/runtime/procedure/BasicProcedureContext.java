/*
 * Copyright 2014 Cask, Inc.
 *
 * Licensed under the Apache License, Version 2.0 (the "License"); you may not
 * use this file except in compliance with the License. You may obtain a copy of
 * the License at
 *
 * http://www.apache.org/licenses/LICENSE-2.0
 *
 * Unless required by applicable law or agreed to in writing, software
 * distributed under the License is distributed on an "AS IS" BASIS, WITHOUT
 * WARRANTIES OR CONDITIONS OF ANY KIND, either express or implied. See the
 * License for the specific language governing permissions and limitations under
 * the License.
 */

package co.cask.cdap.internal.app.runtime.procedure;

import co.cask.cdap.api.metrics.Metrics;
import co.cask.cdap.api.procedure.ProcedureContext;
import co.cask.cdap.api.procedure.ProcedureSpecification;
import co.cask.cdap.app.metrics.ProcedureMetrics;
import co.cask.cdap.app.program.Program;
import co.cask.cdap.app.runtime.Arguments;
<<<<<<< HEAD
import co.cask.cdap.common.conf.Constants;
import co.cask.cdap.common.discovery.EndpointStrategy;
import co.cask.cdap.common.discovery.RandomEndpointStrategy;
=======
import co.cask.cdap.common.conf.CConfiguration;
>>>>>>> 6e186d48
import co.cask.cdap.common.logging.LoggingContext;
import co.cask.cdap.common.metrics.MetricsCollectionService;
import co.cask.cdap.data2.dataset2.DatasetFramework;
import co.cask.cdap.internal.app.runtime.AbstractContext;
import co.cask.cdap.internal.app.runtime.ProgramServiceDiscovery;
import co.cask.cdap.logging.context.ProcedureLoggingContext;
import com.google.common.collect.ImmutableMap;
import org.apache.twill.api.RunId;
import org.apache.twill.discovery.Discoverable;
import org.apache.twill.discovery.DiscoveryServiceClient;
import org.apache.twill.discovery.ServiceDiscovered;

<<<<<<< HEAD
import java.io.Closeable;
import java.net.URL;
=======
>>>>>>> 6e186d48
import java.util.Iterator;
import java.util.Map;
import java.util.Set;

/**
 * Procedure runtime context
 */
final class BasicProcedureContext extends AbstractContext implements ProcedureContext {

  private final String accountId;
  private final String procedureId;
  private final int instanceId;
  private volatile int instanceCount;

  private final ProcedureSpecification procedureSpec;
  private final ProcedureMetrics procedureMetrics;
  private final ProcedureLoggingContext procedureLoggingContext;
  private final Arguments runtimeArguments;
  private final ProgramServiceDiscovery serviceDiscovery;
  private final DiscoveryServiceClient discoveryServiceClient;

  BasicProcedureContext(Program program, RunId runId, int instanceId, int instanceCount,
                        Set<String> datasets, Arguments runtimeArguments,
                        ProcedureSpecification procedureSpec, MetricsCollectionService collectionService,
<<<<<<< HEAD
                        ProgramServiceDiscovery serviceDiscovery, DiscoveryServiceClient discoveryServiceClient) {
    super(program, runId, datasets, collectionService);
=======
                        ProgramServiceDiscovery serviceDiscovery,
                        DatasetFramework dsFramework, CConfiguration conf) {
    super(program, runId, datasets,
          getMetricsContext(program, instanceId), collectionService,
          dsFramework, conf);
>>>>>>> 6e186d48
    this.accountId = program.getAccountId();
    this.procedureId = program.getName();
    this.instanceId = instanceId;
    this.instanceCount = instanceCount;
    this.procedureSpec = procedureSpec;
    this.procedureMetrics = new ProcedureMetrics(collectionService, getApplicationId(), getProcedureId());
    this.runtimeArguments = runtimeArguments;
    this.procedureLoggingContext = new ProcedureLoggingContext(getAccountId(), getApplicationId(), getProcedureId());
    this.serviceDiscovery = serviceDiscovery;
    this.discoveryServiceClient = discoveryServiceClient;
  }

  @Override
  public String toString() {
    return String.format("procedure=%s, instance=%d, %s", getProcedureId(), getInstanceId(), super.toString());
  }

  @Override
  public ProcedureSpecification getSpecification() {
    return procedureSpec;
  }

  @Override
  public Metrics getMetrics() {
    return procedureMetrics;
  }

  @Override
  public int getInstanceCount() {
    return instanceCount;
  }

  public String getProcedureId() {
    return procedureId;
  }

  public int getInstanceId() {
    return instanceId;
  }

  public LoggingContext getLoggingContext() {
    return procedureLoggingContext;
  }

  private static String getMetricsContext(Program program, int instanceId) {
    return String.format("%s.p.%s.%d",
                         program.getApplicationId(),
                         // procedure id
                         program.getName(),
                         instanceId);
  }

  public void setInstanceCount(int count) {
    instanceCount = count;
  }

  /**
   * @return A map of argument key and value.
   */
  @Override
  public Map<String, String> getRuntimeArguments() {
    ImmutableMap.Builder<String, String> arguments = ImmutableMap.builder();
    Iterator<Map.Entry<String, String>> it = runtimeArguments.iterator();
    while (it.hasNext()) {
      arguments.put(it.next());
    }
    return arguments.build();
  }

  @Override
  public ServiceDiscovered discover(String appId, String serviceId, String serviceName) {
    return serviceDiscovery.discover(accountId, appId, serviceId, serviceName);
  }

  @Override
  public URL getServiceURL(String applicationId, String serviceId) {
    ServiceDiscovered serviceDiscovered = discoveryServiceClient.discover(String.format("service.%s.%s.%s", accountId,
                                                                                        applicationId, serviceId));

    EndpointStrategy endpointStrategy = new RandomEndpointStrategy(serviceDiscovered);
    Discoverable discoverable = endpointStrategy.pick();

    if (discoverable == null) {
      return null;
    }

    String hostName = discoverable.getSocketAddress().getHostName();
    int port = discoverable.getSocketAddress().getPort();

    String path = String.format("http://%s:%d%s/apps/%s/services/%s/methods/", hostName, port,
                                Constants.Gateway.GATEWAY_VERSION, applicationId, serviceId);

    URL url = null;
    try {
      url = new URL(path);
    } catch (Throwable th) {
    }
    return url;
  }

  @Override
  public URL getServiceURL(String serviceId) {
    return getServiceURL(getApplicationId(), serviceId);
  }
}<|MERGE_RESOLUTION|>--- conflicted
+++ resolved
@@ -22,13 +22,10 @@
 import co.cask.cdap.app.metrics.ProcedureMetrics;
 import co.cask.cdap.app.program.Program;
 import co.cask.cdap.app.runtime.Arguments;
-<<<<<<< HEAD
+import co.cask.cdap.common.conf.CConfiguration;
 import co.cask.cdap.common.conf.Constants;
 import co.cask.cdap.common.discovery.EndpointStrategy;
 import co.cask.cdap.common.discovery.RandomEndpointStrategy;
-=======
-import co.cask.cdap.common.conf.CConfiguration;
->>>>>>> 6e186d48
 import co.cask.cdap.common.logging.LoggingContext;
 import co.cask.cdap.common.metrics.MetricsCollectionService;
 import co.cask.cdap.data2.dataset2.DatasetFramework;
@@ -41,11 +38,8 @@
 import org.apache.twill.discovery.DiscoveryServiceClient;
 import org.apache.twill.discovery.ServiceDiscovered;
 
-<<<<<<< HEAD
 import java.io.Closeable;
 import java.net.URL;
-=======
->>>>>>> 6e186d48
 import java.util.Iterator;
 import java.util.Map;
 import java.util.Set;
@@ -70,16 +64,11 @@
   BasicProcedureContext(Program program, RunId runId, int instanceId, int instanceCount,
                         Set<String> datasets, Arguments runtimeArguments,
                         ProcedureSpecification procedureSpec, MetricsCollectionService collectionService,
-<<<<<<< HEAD
-                        ProgramServiceDiscovery serviceDiscovery, DiscoveryServiceClient discoveryServiceClient) {
-    super(program, runId, datasets, collectionService);
-=======
-                        ProgramServiceDiscovery serviceDiscovery,
+                        ProgramServiceDiscovery serviceDiscovery, DiscoveryServiceClient discoveryServiceClient,
                         DatasetFramework dsFramework, CConfiguration conf) {
     super(program, runId, datasets,
           getMetricsContext(program, instanceId), collectionService,
           dsFramework, conf);
->>>>>>> 6e186d48
     this.accountId = program.getAccountId();
     this.procedureId = program.getName();
     this.instanceId = instanceId;
