/*
 * Copyright © 2015 Cask Data, Inc.
 *
 * Licensed under the Apache License, Version 2.0 (the "License"); you may not
 * use this file except in compliance with the License. You may obtain a copy of
 * the License at
 *
 * http://www.apache.org/licenses/LICENSE-2.0
 *
 * Unless required by applicable law or agreed to in writing, software
 * distributed under the License is distributed on an "AS IS" BASIS, WITHOUT
 * WARRANTIES OR CONDITIONS OF ANY KIND, either express or implied. See the
 * License for the specific language governing permissions and limitations under
 * the License.
 */

package co.cask.cdap.data.stream.service;

import co.cask.cdap.api.data.stream.StreamSpecification;
import co.cask.cdap.common.conf.CConfiguration;
import co.cask.cdap.common.conf.Constants;
import co.cask.cdap.common.zookeeper.coordination.BalancedAssignmentStrategy;
import co.cask.cdap.common.zookeeper.coordination.PartitionReplica;
import co.cask.cdap.common.zookeeper.coordination.ResourceCoordinator;
import co.cask.cdap.common.zookeeper.coordination.ResourceCoordinatorClient;
import co.cask.cdap.common.zookeeper.coordination.ResourceHandler;
import co.cask.cdap.common.zookeeper.coordination.ResourceModifier;
import co.cask.cdap.common.zookeeper.coordination.ResourceRequirement;
import co.cask.cdap.data.stream.StreamCoordinatorClient;
import co.cask.cdap.data.stream.StreamLeaderListener;
<<<<<<< HEAD
import co.cask.cdap.notifications.feeds.NotificationFeed;
import co.cask.cdap.notifications.feeds.NotificationFeedException;
=======
import co.cask.cdap.data.stream.service.heartbeat.HeartbeatPublisher;
import co.cask.cdap.data.stream.service.heartbeat.StreamWriterHeartbeat;
>>>>>>> 17901fe9
import co.cask.cdap.notifications.feeds.NotificationFeedManager;
import com.google.common.base.Function;
import com.google.common.base.Supplier;
import com.google.common.base.Throwables;
import com.google.common.collect.ImmutableMap;
import com.google.common.collect.ImmutableSet;
import com.google.common.collect.Iterables;
import com.google.common.collect.Sets;
import com.google.common.util.concurrent.Uninterruptibles;
import com.google.inject.Inject;
import org.apache.twill.api.ElectionHandler;
import org.apache.twill.api.TwillRunnable;
import org.apache.twill.common.Cancellable;
import org.apache.twill.discovery.Discoverable;
import org.apache.twill.discovery.DiscoveryServiceClient;
import org.apache.twill.internal.zookeeper.LeaderElection;
import org.apache.twill.zookeeper.ZKClient;
import org.slf4j.Logger;
import org.slf4j.LoggerFactory;

import java.util.Collection;
import java.util.Set;
import java.util.concurrent.TimeUnit;
import javax.annotation.Nullable;

/**
 * Stream service running in a {@link TwillRunnable}. It is responsible for sending {@link StreamWriterHeartbeat}s
 * at a fixed rate, describing the sizes of the stream files on which this service writes data, for each stream.
 */
public class DistributedStreamService extends AbstractStreamService {
  private static final Logger LOG = LoggerFactory.getLogger(DistributedStreamService.class);

  private static final String STREAMS_COORDINATOR = "streams.coordinator";

  private final ZKClient zkClient;
  private final DiscoveryServiceClient discoveryServiceClient;
  private final StreamWriterSizeCollector streamWriterSizeCollector;
  private final HeartbeatPublisher heartbeatPublisher;
  private final StreamMetaStore streamMetaStore;
  private final ResourceCoordinatorClient resourceCoordinatorClient;
  private final NotificationFeedManager feedManager;
  private final Set<StreamLeaderListener> leaderListeners;
  private final int instanceId;

  private Supplier<Discoverable> discoverableSupplier;

  private LeaderElection leaderElection;
  private ResourceCoordinator resourceCoordinator;
  private Cancellable coordinationSubscription;

  @Inject
  public DistributedStreamService(CConfiguration cConf,
                                  StreamCoordinatorClient streamCoordinatorClient,
                                  StreamFileJanitorService janitorService,
                                  ZKClient zkClient,
                                  DiscoveryServiceClient discoveryServiceClient,
                                  StreamMetaStore streamMetaStore,
                                  Supplier<Discoverable> discoverableSupplier,
<<<<<<< HEAD
                                  NotificationFeedManager feedManager) {
    super(streamCoordinatorClient, janitorService);
=======
                                  StreamWriterSizeCollector streamWriterSizeCollector,
                                  HeartbeatPublisher heartbeatPublisher,
                                  NotificationFeedManager notificationFeedManager) {
    super(streamCoordinatorClient, janitorService, notificationFeedManager);
>>>>>>> 17901fe9
    this.zkClient = zkClient;
    this.discoveryServiceClient = discoveryServiceClient;
    this.streamMetaStore = streamMetaStore;
    this.discoverableSupplier = discoverableSupplier;
<<<<<<< HEAD
    this.feedManager = feedManager;
=======
    this.streamWriterSizeCollector = streamWriterSizeCollector;
    this.heartbeatPublisher = heartbeatPublisher;
    this.instanceId = cConf.getInt(Constants.Stream.CONTAINER_INSTANCE_ID);
>>>>>>> 17901fe9
    this.resourceCoordinatorClient = new ResourceCoordinatorClient(zkClient);
    this.leaderListeners = Sets.newHashSet();
  }

  @Override
  protected void initialize() throws Exception {
<<<<<<< HEAD
    createHeartbeatsFeed();
=======
    heartbeatPublisher.startAndWait();
>>>>>>> 17901fe9
    resourceCoordinatorClient.startAndWait();
    coordinationSubscription = resourceCoordinatorClient.subscribe(discoverableSupplier.get().getName(),
                                                                   new StreamsLeaderHandler());
    performLeaderElection();
  }

  @Override
  protected void doShutdown() throws Exception {
    heartbeatPublisher.stopAndWait();

    if (leaderElection != null) {
      Uninterruptibles.getUninterruptibly(leaderElection.stop(), 5, TimeUnit.SECONDS);
    }

    if (coordinationSubscription != null) {
      coordinationSubscription.cancel();
    }

    if (resourceCoordinatorClient != null) {
      resourceCoordinatorClient.stopAndWait();
    }
  }

  @Override
  protected void runOneIteration() throws Exception {
    LOG.trace("Performing heartbeat publishing in Stream service instance {}", instanceId);
    ImmutableMap.Builder<String, Long> sizes = ImmutableMap.builder();
    for (StreamSpecification streamSpec : streamMetaStore.listStreams()) {
      sizes.put(streamSpec.getName(), streamWriterSizeCollector.getTotalCollected(streamSpec.getName()));
    }
    heartbeatPublisher.sendHeartbeat(new StreamWriterHeartbeat(System.currentTimeMillis(), instanceId, sizes.build()));
  }

  /**
   * This method is called every time the Stream handler in which this {@link DistributedStreamService}
   * runs becomes the leader of a set of streams. Prior to this call, the Stream handler might
   * already have been the leader of some of those streams.
   *
   * @param listener {@link StreamLeaderListener} called when this Stream handler becomes leader
   *                 of a collection of streams
   * @return A {@link Cancellable} to cancel the watch
   */
  public Cancellable addLeaderListener(final StreamLeaderListener listener) {
    // Create a wrapper around user's listener, to ensure that the cancelling behavior set in this method
    // is not overridden by user's code implementation of the equal method
    final StreamLeaderListener wrappedListener = new StreamLeaderListener() {
      @Override
      public void leaderOf(Set<String> streamNames) {
        listener.leaderOf(streamNames);
      }
    };

    synchronized (this) {
      leaderListeners.add(wrappedListener);
    }
    return new Cancellable() {
      @Override
      public void cancel() {
        synchronized (DistributedStreamService.this) {
          leaderListeners.remove(wrappedListener);
        }
      }
    };
  }

  /**
   * Create Notification feed for stream's heartbeats, if it does not already exist.
   */
  private void createHeartbeatsFeed() throws NotificationFeedException {
    // TODO worry about namespaces here. Should we create one heartbeat feed per namespace?
    NotificationFeed streamHeartbeatsFeed = new NotificationFeed.Builder()
      .setNamespace(Constants.DEFAULT_NAMESPACE)
      .setCategory(Constants.Notification.Stream.STREAM_INTERNAL_FEED_CATEGORY)
      .setName(Constants.Notification.Stream.STREAM_HEARTBEAT_FEED_NAME)
      .setDescription("Stream heartbeats feed.")
      .build();

    try {
      feedManager.getFeed(streamHeartbeatsFeed);
    } catch (NotificationFeedException e) {
      feedManager.createFeed(streamHeartbeatsFeed);
    }
  }

  /**
   * Elect one leader among the {@link DistributedStreamService}s running in different Twill runnables.
   */
  private void performLeaderElection() {
    // Start the resource coordinator that will map Streams to Stream handlers
    leaderElection = new LeaderElection(
      zkClient, "/election/" + STREAMS_COORDINATOR, new ElectionHandler() {
      @Override
      public void leader() {
        LOG.info("Became Stream handler leader. Starting resource coordinator.");
        resourceCoordinator = new ResourceCoordinator(zkClient, discoveryServiceClient,
                                                      new BalancedAssignmentStrategy());
        resourceCoordinator.startAndWait();

        resourceCoordinatorClient.modifyRequirement(Constants.Service.STREAMS, new ResourceModifier() {
          @Nullable
          @Override
          public ResourceRequirement apply(@Nullable ResourceRequirement existingRequirement) {
            try {
              // Create one requirement for the resource coordinator for all the streams.
              // One stream is identified by one partition
              ResourceRequirement.Builder builder = ResourceRequirement.builder(Constants.Service.STREAMS);
              for (StreamSpecification spec : streamMetaStore.listStreams()) {
                LOG.debug("Adding {} stream as a resource to the coordinator to manager streams leaders.",
                          spec.getName());
                builder.addPartition(new ResourceRequirement.Partition(spec.getName(), 1));
              }
              return builder.build();
            } catch (Throwable e) {
              LOG.error("Could not create requirement for coordinator in Stream handler leader", e);
              Throwables.propagate(e);
              return null;
            }
          }
        });
      }

      @Override
      public void follower() {
        LOG.info("Became Stream handler follower.");
        if (resourceCoordinator != null) {
          resourceCoordinator.stopAndWait();
        }
      }
    });
  }

  /**
   * Call all the listeners that are interested in knowing that this coordinator is the leader of a set of Streams.
   *
   * @param streamNames set of Streams that this coordinator is the leader of
   */
  private void invokeLeaderListeners(Set<String> streamNames) {
    Set<StreamLeaderListener> listeners;
    synchronized (this) {
      listeners = ImmutableSet.copyOf(leaderListeners);
    }
    for (StreamLeaderListener listener : listeners) {
      listener.leaderOf(streamNames);
    }
  }

  /**
   * Class that defines the behavior of a leader of a collection of Streams.
   */
  private final class StreamsLeaderHandler extends ResourceHandler {

    protected StreamsLeaderHandler() {
      super(discoverableSupplier.get());
    }

    @Override
    public void onChange(Collection<PartitionReplica> partitionReplicas) {
      Set<String> streamNames =
        ImmutableSet.copyOf(Iterables.transform(partitionReplicas, new Function<PartitionReplica, String>() {
          @Nullable
          @Override
          public String apply(@Nullable PartitionReplica input) {
            return input != null ? input.getName() : null;
          }
        }));
      invokeLeaderListeners(ImmutableSet.copyOf(streamNames));
    }

    @Override
    public void finished(Throwable failureCause) {
      if (failureCause != null) {
        LOG.error("Finished with failure for Stream handler instance {}", discoverableSupplier.get().getName(),
                  failureCause);
      }
    }
  }
}<|MERGE_RESOLUTION|>--- conflicted
+++ resolved
@@ -28,13 +28,10 @@
 import co.cask.cdap.common.zookeeper.coordination.ResourceRequirement;
 import co.cask.cdap.data.stream.StreamCoordinatorClient;
 import co.cask.cdap.data.stream.StreamLeaderListener;
-<<<<<<< HEAD
+import co.cask.cdap.data.stream.service.heartbeat.HeartbeatPublisher;
+import co.cask.cdap.data.stream.service.heartbeat.StreamWriterHeartbeat;
 import co.cask.cdap.notifications.feeds.NotificationFeed;
 import co.cask.cdap.notifications.feeds.NotificationFeedException;
-=======
-import co.cask.cdap.data.stream.service.heartbeat.HeartbeatPublisher;
-import co.cask.cdap.data.stream.service.heartbeat.StreamWriterHeartbeat;
->>>>>>> 17901fe9
 import co.cask.cdap.notifications.feeds.NotificationFeedManager;
 import com.google.common.base.Function;
 import com.google.common.base.Supplier;
@@ -93,37 +90,26 @@
                                   DiscoveryServiceClient discoveryServiceClient,
                                   StreamMetaStore streamMetaStore,
                                   Supplier<Discoverable> discoverableSupplier,
-<<<<<<< HEAD
+                                  StreamWriterSizeCollector streamWriterSizeCollector,
+                                  HeartbeatPublisher heartbeatPublisher,
                                   NotificationFeedManager feedManager) {
     super(streamCoordinatorClient, janitorService);
-=======
-                                  StreamWriterSizeCollector streamWriterSizeCollector,
-                                  HeartbeatPublisher heartbeatPublisher,
-                                  NotificationFeedManager notificationFeedManager) {
-    super(streamCoordinatorClient, janitorService, notificationFeedManager);
->>>>>>> 17901fe9
     this.zkClient = zkClient;
     this.discoveryServiceClient = discoveryServiceClient;
     this.streamMetaStore = streamMetaStore;
     this.discoverableSupplier = discoverableSupplier;
-<<<<<<< HEAD
     this.feedManager = feedManager;
-=======
     this.streamWriterSizeCollector = streamWriterSizeCollector;
     this.heartbeatPublisher = heartbeatPublisher;
     this.instanceId = cConf.getInt(Constants.Stream.CONTAINER_INSTANCE_ID);
->>>>>>> 17901fe9
     this.resourceCoordinatorClient = new ResourceCoordinatorClient(zkClient);
     this.leaderListeners = Sets.newHashSet();
   }
 
   @Override
   protected void initialize() throws Exception {
-<<<<<<< HEAD
     createHeartbeatsFeed();
-=======
     heartbeatPublisher.startAndWait();
->>>>>>> 17901fe9
     resourceCoordinatorClient.startAndWait();
     coordinationSubscription = resourceCoordinatorClient.subscribe(discoverableSupplier.get().getName(),
                                                                    new StreamsLeaderHandler());
