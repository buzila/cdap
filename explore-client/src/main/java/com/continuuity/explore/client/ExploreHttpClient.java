/*
 * Copyright 2014 Continuuity, Inc.
 *
 * Licensed under the Apache License, Version 2.0 (the "License"); you may not
 * use this file except in compliance with the License. You may obtain a copy of
 * the License at
 *
 * http://www.apache.org/licenses/LICENSE-2.0
 *
 * Unless required by applicable law or agreed to in writing, software
 * distributed under the License is distributed on an "AS IS" BASIS, WITHOUT
 * WARRANTIES OR CONDITIONS OF ANY KIND, either express or implied. See the
 * License for the specific language governing permissions and limitations under
 * the License.
 */

package com.continuuity.explore.client;

import com.continuuity.common.conf.Constants;
import com.continuuity.common.http.HttpMethod;
import com.continuuity.common.http.HttpRequest;
import com.continuuity.common.http.HttpRequests;
import com.continuuity.common.http.HttpResponse;
import com.continuuity.explore.service.Explore;
import com.continuuity.explore.service.ExploreException;
import com.continuuity.explore.service.HandleNotFoundException;
<<<<<<< HEAD
import com.continuuity.explore.service.QueryInfo;
import com.continuuity.explore.service.Result;
import com.continuuity.explore.service.Status;
=======
import com.continuuity.explore.service.MetaDataInfo;
import com.continuuity.explore.utils.ColumnsArgs;
import com.continuuity.explore.utils.FunctionsArgs;
import com.continuuity.explore.utils.SchemasArgs;
import com.continuuity.explore.utils.TablesArgs;
import com.continuuity.proto.ColumnDesc;
import com.continuuity.proto.QueryHandle;
import com.continuuity.proto.QueryResult;
import com.continuuity.proto.QueryStatus;
>>>>>>> 090f39fc
import com.google.common.base.Charsets;
import com.google.common.base.Joiner;
import com.google.common.collect.ImmutableMap;
import com.google.common.collect.Maps;
import com.google.gson.Gson;
import com.google.gson.JsonParseException;
import com.google.gson.JsonSyntaxException;
import com.google.gson.reflect.TypeToken;
import org.jboss.netty.handler.codec.http.HttpResponseStatus;
import org.slf4j.Logger;
import org.slf4j.LoggerFactory;

import java.io.IOException;
import java.lang.reflect.Type;
import java.net.InetSocketAddress;
import java.net.URL;
import java.sql.SQLException;
import java.util.List;
import java.util.Map;
import javax.annotation.Nullable;

/**
 * The methods of this class call the HTTP APIs exposed by explore and return the raw information
 * contained in their json responses. This class is only meant to be extended by classes
 * which implement ExploreClient.
 */
abstract class ExploreHttpClient implements Explore {
  private static final Logger LOG = LoggerFactory.getLogger(ExploreHttpClient.class);
  private static final Gson GSON = new Gson();

  private static final Type MAP_TYPE_TOKEN = new TypeToken<Map<String, String>>() { }.getType();
  private static final Type COL_DESC_LIST_TYPE = new TypeToken<List<ColumnDesc>>() { }.getType();
<<<<<<< HEAD
  private static final Type ROW_LIST_TYPE = new TypeToken<List<Result>>() { }.getType();
  private static final Type QUERY_INFO_LIST_TYPE = new TypeToken<List<QueryInfo>>() { }.getType();
=======
  private static final Type ROW_LIST_TYPE = new TypeToken<List<QueryResult>>() { }.getType();
>>>>>>> 090f39fc

  protected abstract InetSocketAddress getExploreServiceAddress();

  protected abstract String getAuthorizationToken();

  protected boolean isAvailable() {
    try {
      HttpResponse response = doGet("explore/status");
      return HttpResponseStatus.OK.getCode() == response.getResponseCode();
    } catch (Exception e) {
      LOG.info("Caught exception when checking Explore availability", e);
      return false;
    }
  }

  protected QueryHandle doEnableExplore(String datasetInstance) throws ExploreException {
    HttpResponse response = doPost(String.format("explore/instances/%s/enable", datasetInstance), null, null);
    if (HttpResponseStatus.OK.getCode() == response.getResponseCode()) {
      return QueryHandle.fromId(parseResponseAsMap(response, "handle"));
    }
    throw new ExploreException("Cannot enable explore on dataset " + datasetInstance + ". Reason: " +
                                 getDetails(response));
  }

  protected QueryHandle doDisableExplore(String datasetInstance) throws ExploreException {
    HttpResponse response = doPost(String.format("explore/instances/%s/disable", datasetInstance), null, null);
    if (HttpResponseStatus.OK.getCode() == response.getResponseCode()) {
      return QueryHandle.fromId(parseResponseAsMap(response, "handle"));
    }
    throw new ExploreException("Cannot disable explore on dataset " + datasetInstance + ". Reason: " +
                                 getDetails(response));
  }

  @Override
  public QueryHandle execute(String statement) throws ExploreException {
    HttpResponse response = doPost("data/queries", GSON.toJson(ImmutableMap.of("query", statement)), null);
    if (HttpResponseStatus.OK.getCode() == response.getResponseCode()) {
      return QueryHandle.fromId(parseResponseAsMap(response, "handle"));
    }
    throw new ExploreException("Cannot execute query. Reason: " + getDetails(response));
  }

  @Override
  public QueryStatus getStatus(QueryHandle handle) throws ExploreException, HandleNotFoundException {
    HttpResponse response = doGet(String.format("data/queries/%s/%s", handle.getHandle(), "status"));
    if (HttpResponseStatus.OK.getCode() == response.getResponseCode()) {
      return parseJson(response, QueryStatus.class);
    }
    throw new ExploreException("Cannot get status. Reason: " + getDetails(response));
  }

  @Override
  public List<ColumnDesc> getResultSchema(QueryHandle handle) throws ExploreException, HandleNotFoundException {
    HttpResponse response = doGet(String.format("data/queries/%s/%s", handle.getHandle(), "schema"));
    if (HttpResponseStatus.OK.getCode() == response.getResponseCode()) {
      return parseJson(response, COL_DESC_LIST_TYPE);
    }
    throw new ExploreException("Cannot get result schema. Reason: " + getDetails(response));
  }

  @Override
  public List<QueryResult> nextResults(QueryHandle handle, int size) throws ExploreException, HandleNotFoundException {
    HttpResponse response = doPost(String.format("data/queries/%s/%s", handle.getHandle(), "next"),
                                   GSON.toJson(ImmutableMap.of("size", size)), null);
    if (HttpResponseStatus.OK.getCode() == response.getResponseCode()) {
      return parseJson(response, ROW_LIST_TYPE);
    }
    throw new ExploreException("Cannot get next results. Reason: " + getDetails(response));
  }

  @Override
  public void cancel(QueryHandle handle) throws ExploreException, HandleNotFoundException {
    HttpResponse response = doPost(String.format("data/queries/%s/%s", handle.getHandle(), "cancel"), null, null);
    if (HttpResponseStatus.OK.getCode() == response.getResponseCode()) {
      return;
    }
    throw new ExploreException("Cannot cancel operation. Reason: " + getDetails(response));
  }

  @Override
  public void close(QueryHandle handle) throws ExploreException, HandleNotFoundException {
    HttpResponse response = doDelete(String.format("data/queries/%s", handle.getHandle()));
    if (HttpResponseStatus.OK.getCode() == response.getResponseCode()) {
      return;
    }
    throw new ExploreException("Cannot close operation. Reason: " + getDetails(response));
  }

  @Override
<<<<<<< HEAD
  public List<QueryInfo> getQueries() throws ExploreException, SQLException {

    HttpResponse response = doGet("data/queries/%s");
    if (HttpResponseStatus.OK.getCode() == response.getResponseCode()) {
      return parseJson(response, QUERY_INFO_LIST_TYPE);
    }
    throw new ExploreException("Cannot get list of queries. Reason: " + getDetails(response));
=======
  public QueryHandle getColumns(String catalog, String schemaPattern, String tableNamePattern, String columnNamePattern)
    throws ExploreException, SQLException {
    String body = GSON.toJson(new ColumnsArgs(catalog, schemaPattern,
                                                                tableNamePattern, columnNamePattern));
    HttpResponse response = doPost("data/explore/jdbc/columns", body, null);
    if (HttpResponseStatus.OK.getCode() == response.getResponseCode()) {
      return QueryHandle.fromId(parseResponseAsMap(response, "handle"));
    }
    throw new ExploreException("Cannot get the columns. Reason: " + getDetails(response));
  }

  @Override
  public QueryHandle getCatalogs() throws ExploreException, SQLException {
    HttpResponse response = doPost("data/explore/jdbc/catalogs", null, null);
    if (HttpResponseStatus.OK.getCode() == response.getResponseCode()) {
      return QueryHandle.fromId(parseResponseAsMap(response, "handle"));
    }
    throw new ExploreException("Cannot get the catalogs. Reason: " + getDetails(response));
  }

  @Override
  public QueryHandle getSchemas(String catalog, String schemaPattern) throws ExploreException, SQLException {
    String body = GSON.toJson(new SchemasArgs(catalog, schemaPattern));
    HttpResponse response = doPost("data/explore/jdbc/schemas", body, null);
    if (HttpResponseStatus.OK.getCode() == response.getResponseCode()) {
      return QueryHandle.fromId(parseResponseAsMap(response, "handle"));
    }
    throw new ExploreException("Cannot get the schemas. Reason: " + getDetails(response));
  }

  @Override
  public QueryHandle getFunctions(String catalog, String schemaPattern, String functionNamePattern)
    throws ExploreException, SQLException {
    String body = GSON.toJson(new FunctionsArgs(catalog, schemaPattern, functionNamePattern));
    HttpResponse response = doPost("data/explore/jdbc/functions", body, null);
    if (HttpResponseStatus.OK.getCode() == response.getResponseCode()) {
      return QueryHandle.fromId(parseResponseAsMap(response, "handle"));
    }
    throw new ExploreException("Cannot get the functions. Reason: " + getDetails(response));
  }

  @Override
  public MetaDataInfo getInfo(MetaDataInfo.InfoType infoType) throws ExploreException, SQLException {
    HttpResponse response = doGet(String.format("data/explore/jdbc/info/%s", infoType.name()));
    if (HttpResponseStatus.OK.getCode() == response.getResponseCode()) {
      return parseJson(response, MetaDataInfo.class);
    }
    throw new ExploreException("Cannot get information " + infoType.name() + ". Reason: " + getDetails(response));
  }

  @Override
  public QueryHandle getTables(String catalog, String schemaPattern,
                          String tableNamePattern, List<String> tableTypes) throws ExploreException, SQLException {
    String body = GSON.toJson(new TablesArgs(catalog, schemaPattern,
                                                               tableNamePattern, tableTypes));
    HttpResponse response = doPost("data/explore/jdbc/tables", body, null);
    if (HttpResponseStatus.OK.getCode() == response.getResponseCode()) {
      return QueryHandle.fromId(parseResponseAsMap(response, "handle"));
    }
    throw new ExploreException("Cannot get the tables. Reason: " + getDetails(response));
  }

  @Override
  public QueryHandle getTableTypes() throws ExploreException, SQLException {
    HttpResponse response = doPost("data/explore/jdbc/tableTypes", null, null);
    if (HttpResponseStatus.OK.getCode() == response.getResponseCode()) {
      return QueryHandle.fromId(parseResponseAsMap(response, "handle"));
    }
    throw new ExploreException("Cannot get the tables. Reason: " + getDetails(response));
  }

  @Override
  public QueryHandle getTypeInfo() throws ExploreException, SQLException {
    HttpResponse response = doPost("data/explore/jdbc/types", null, null);
    if (HttpResponseStatus.OK.getCode() == response.getResponseCode()) {
      return QueryHandle.fromId(parseResponseAsMap(response, "handle"));
    }
    throw new ExploreException("Cannot get the tables. Reason: " + getDetails(response));
>>>>>>> 090f39fc
  }

  private String parseResponseAsMap(HttpResponse response, String key) throws ExploreException {
    Map<String, String> responseMap = parseJson(response, MAP_TYPE_TOKEN);
    if (responseMap.containsKey(key)) {
      return responseMap.get(key);
    }

    String message = String.format("Cannot find key %s in server response: %s", key,
                                   new String(response.getResponseBody(), Charsets.UTF_8));
    LOG.error(message);
    throw new ExploreException(message);
  }

  private <T> T parseJson(HttpResponse response, Type type) throws ExploreException {
    String responseString = new String(response.getResponseBody(), Charsets.UTF_8);
    try {
      return GSON.fromJson(responseString, type);
    } catch (JsonSyntaxException e) {
      String message = String.format("Cannot parse server response: %s", responseString);
      LOG.error(message, e);
      throw new ExploreException(message, e);
    } catch (JsonParseException e) {
      String message = String.format("Cannot parse server response as map: %s", responseString);
      LOG.error(message, e);
      throw new ExploreException(message, e);
    }
  }

  private HttpResponse doGet(String resource) throws ExploreException {
    return doRequest(resource, "GET", null, null);
  }

  private HttpResponse doPost(String resource, String body, Map<String, String> headers) throws ExploreException {
    return doRequest(resource, "POST", headers, body);
  }

  private HttpResponse doDelete(String resource) throws ExploreException {
    return doRequest(resource, "DELETE", null, null);
  }

  private HttpResponse doRequest(String resource, String requestMethod,
                                 @Nullable Map<String, String> headers,
                                 @Nullable String body) throws ExploreException {
    Map<String, String> newHeaders = headers;
    if (getAuthorizationToken() != null && !getAuthorizationToken().isEmpty()) {
      newHeaders = (headers != null) ? Maps.newHashMap(headers) : Maps.<String, String>newHashMap();
      newHeaders.put("Authorization", "Bearer " + getAuthorizationToken());
    }
    String resolvedUrl = resolve(resource);
    try {
      URL url = new URL(resolvedUrl);
      if (body != null) {
        return HttpRequests.execute(HttpRequest.builder(HttpMethod.valueOf(requestMethod), url)
                                      .addHeaders(newHeaders).withBody(body).build());
      } else {
        return HttpRequests.execute(HttpRequest.builder(HttpMethod.valueOf(requestMethod), url)
                                      .addHeaders(newHeaders).build());
      }
    } catch (IOException e) {
      throw new ExploreException(
        String.format("Error connecting to Explore Service at %s while doing %s with headers %s and body %s",
                      resolvedUrl, requestMethod,
                      newHeaders == null ? "null" : Joiner.on(",").withKeyValueSeparator("=").join(newHeaders),
                      body == null ? "null" : body), e);
    }
  }

  private String getDetails(HttpResponse response) {
    return String.format("Response code: %s, message:'%s', body: '%s'",
                         response.getResponseCode(), response.getResponseMessage(),
                         response.getResponseBody() == null ?
                           "null" : new String(response.getResponseBody(), Charsets.UTF_8));

  }

  private String resolve(String resource) {
    InetSocketAddress addr = getExploreServiceAddress();
    String url = String.format("http://%s:%s%s/%s", addr.getHostName(), addr.getPort(),
                               Constants.Gateway.GATEWAY_VERSION, resource);
    LOG.trace("Explore URL = {}", url);
    return url;
  }

}<|MERGE_RESOLUTION|>--- conflicted
+++ resolved
@@ -24,12 +24,8 @@
 import com.continuuity.explore.service.Explore;
 import com.continuuity.explore.service.ExploreException;
 import com.continuuity.explore.service.HandleNotFoundException;
-<<<<<<< HEAD
+import com.continuuity.explore.service.MetaDataInfo;
 import com.continuuity.explore.service.QueryInfo;
-import com.continuuity.explore.service.Result;
-import com.continuuity.explore.service.Status;
-=======
-import com.continuuity.explore.service.MetaDataInfo;
 import com.continuuity.explore.utils.ColumnsArgs;
 import com.continuuity.explore.utils.FunctionsArgs;
 import com.continuuity.explore.utils.SchemasArgs;
@@ -38,7 +34,6 @@
 import com.continuuity.proto.QueryHandle;
 import com.continuuity.proto.QueryResult;
 import com.continuuity.proto.QueryStatus;
->>>>>>> 090f39fc
 import com.google.common.base.Charsets;
 import com.google.common.base.Joiner;
 import com.google.common.collect.ImmutableMap;
@@ -71,12 +66,8 @@
 
   private static final Type MAP_TYPE_TOKEN = new TypeToken<Map<String, String>>() { }.getType();
   private static final Type COL_DESC_LIST_TYPE = new TypeToken<List<ColumnDesc>>() { }.getType();
-<<<<<<< HEAD
-  private static final Type ROW_LIST_TYPE = new TypeToken<List<Result>>() { }.getType();
   private static final Type QUERY_INFO_LIST_TYPE = new TypeToken<List<QueryInfo>>() { }.getType();
-=======
   private static final Type ROW_LIST_TYPE = new TypeToken<List<QueryResult>>() { }.getType();
->>>>>>> 090f39fc
 
   protected abstract InetSocketAddress getExploreServiceAddress();
 
@@ -166,7 +157,6 @@
   }
 
   @Override
-<<<<<<< HEAD
   public List<QueryInfo> getQueries() throws ExploreException, SQLException {
 
     HttpResponse response = doGet("data/queries/%s");
@@ -174,7 +164,8 @@
       return parseJson(response, QUERY_INFO_LIST_TYPE);
     }
     throw new ExploreException("Cannot get list of queries. Reason: " + getDetails(response));
-=======
+  }
+
   public QueryHandle getColumns(String catalog, String schemaPattern, String tableNamePattern, String columnNamePattern)
     throws ExploreException, SQLException {
     String body = GSON.toJson(new ColumnsArgs(catalog, schemaPattern,
@@ -253,7 +244,6 @@
       return QueryHandle.fromId(parseResponseAsMap(response, "handle"));
     }
     throw new ExploreException("Cannot get the tables. Reason: " + getDetails(response));
->>>>>>> 090f39fc
   }
 
   private String parseResponseAsMap(HttpResponse response, String key) throws ExploreException {
