--- conflicted
+++ resolved
@@ -1,16 +1,14 @@
-<<<<<<< HEAD
-import com.continuuity.gradle.GitRepo;
-
-// Declare the git repos that will comprise the master build.
-ext.gitRepos = []
-gitRepos << new GitRepo(name: "common");
-gitRepos << new GitRepo(name: "data-fabric");
-gitRepos << new GitRepo(name: "flow");
-
-for (g in gitRepos) {
-    g.load();
-    include g.getDirectory()
-}
-=======
-include 'common', 'data-fabric', 'flow', 'gateway'
->>>>>>> c36e326b
+import com.continuuity.gradle.GitRepo;
+
+// Declare the git repos that will comprise the master build.
+ext.gitRepos = []
+gitRepos << new GitRepo(name: "common");
+gitRepos << new GitRepo(name: "data-fabric");
+gitRepos << new GitRepo(name: "flow");
+gitRepos << new GitRepo(name: "gateway");
+
+for (g in gitRepos) {
+    g.load();
+    include g.getDirectory()
+}
+