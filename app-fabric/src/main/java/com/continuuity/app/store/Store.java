/*
 * Copyright 2012-2014 Continuuity, Inc.
 *
 * Licensed under the Apache License, Version 2.0 (the "License"); you may not
 * use this file except in compliance with the License. You may obtain a copy of
 * the License at
 *
 * http://www.apache.org/licenses/LICENSE-2.0
 *
 * Unless required by applicable law or agreed to in writing, software
 * distributed under the License is distributed on an "AS IS" BASIS, WITHOUT
 * WARRANTIES OR CONDITIONS OF ANY KIND, either express or implied. See the
 * License for the specific language governing permissions and limitations under
 * the License.
 */

package com.continuuity.app.store;

import com.continuuity.api.ProgramSpecification;
import com.continuuity.api.data.DataSetSpecification;
import com.continuuity.api.data.stream.StreamSpecification;
import com.continuuity.app.ApplicationSpecification;
import com.continuuity.app.program.Program;
import com.continuuity.data2.OperationException;
<<<<<<< HEAD
=======
import com.continuuity.proto.Id;
import com.continuuity.proto.ProgramType;
import com.continuuity.proto.RunRecord;
import com.google.common.collect.Table;
>>>>>>> ea85f015
import org.apache.twill.filesystem.Location;

import java.io.IOException;
import java.util.Collection;
import java.util.List;
import java.util.Map;
import javax.annotation.Nullable;

/**
 * {@link Store} operates on a {@link Program}. It's responsible
 * for managing the non-runtime lifecycle of a {@link Program}
 */
public interface Store {

  /**
   * Loads a given program.
   *
   * @param program id of the program
   * @param type of program
   * @return An instance of {@link com.continuuity.app.program.DefaultProgram} if found.
   * @throws IOException
   */
  Program loadProgram(Id.Program program, ProgramType type) throws IOException;

  /**
   * Logs start of program run.
   *
   * @param id        Info about program
   * @param pid       run id
   * @param startTime start timestamp
   */
  void setStart(Id.Program id, String pid, long startTime);

  /**
   * Logs end of program run.
   *
   * @param id      id of program
   * @param pid     run id
   * @param endTime end timestamp
   * @param state   State of program
   */
  void setStop(Id.Program id, String pid, long endTime, String state);

  /**
   * Fetches run history for particular program. Returns only finished runs.
   * Returned ProgramRunRecords are sorted by their startTime.
   *
   * @param id        program id.
   * @param startTime fetch run history that has started after the startTime.
   * @param endTime   fetch run history that has started before the endTime.
   * @param limit     max number of entries to fetch for this history call.
   * @return          list of logged runs
   * @throws          OperationException
   */
  List<RunRecord> getRunHistory(Id.Program id, long startTime, long endTime, int limit) throws OperationException;

  /**
<<<<<<< HEAD
=======
   * Returns all {@link RunRecord} of the account.
   * @param account account id
   * @return An immutable table of program type, id and run records
   * @throws OperationException
   */
  Table<ProgramType, Id.Program, List<RunRecord>> getAllRunHistory(Id.Account account) throws OperationException;

  /**
>>>>>>> ea85f015
   * Creates a new stream if it does not exist.
   * @param id the account id
   * @param stream the stream to create
   * @throws OperationException
   */
  void addStream(Id.Account id, StreamSpecification stream) throws OperationException;

  /**
   * Remove a stream from the metadata of an account.
   * @param id the account id
   * @param name the stream name
   * @throws OperationException
   */
  void removeStream(Id.Account id, String name) throws OperationException;

  /**
   * Get the spec of a named stream.
   * @param id the account id
   * @param name the name of the stream
   * @throws OperationException
   */
  StreamSpecification getStream(Id.Account id, String name) throws OperationException;

  /**
   * Get the specs of all streams for an account.
   *
   * @param id the account id
   * @throws OperationException
   */

  Collection<StreamSpecification> getAllStreams(Id.Account id) throws OperationException;

  /**
   * Creates a new dataset if it does not exist, otherwise updates existing dataset with new spec.
   * @param id the account id
   * @param dsSpec the specification of the dataset
   * @throws OperationException
   */
  void addDataset(Id.Account id, DataSetSpecification dsSpec) throws OperationException;

  /**
   * Remove a dataset from the metadata of an account.
   * @param id the account id
   * @param name the dataset name
   * @throws OperationException
   */
  void removeDataSet(Id.Account id, String name) throws OperationException;

  /**
   * Get the spec of a named dataset.
   * @param id the account id
   * @param name the name of the dataset
   * @throws OperationException
   */
  DataSetSpecification getDataSet(Id.Account id, String name) throws OperationException;

  /**
   * Get the specs of all datasets for an account.
   *
   * @param id the account id
   * @throws OperationException
   */
  Collection<DataSetSpecification> getAllDataSets(Id.Account id) throws OperationException;

  /**
   * Creates new application if it doesn't exist. Updates existing one otherwise.
   *
   * @param id            application id
   * @param specification application specification to store
   * @param appArchiveLocation location of the deployed app archive
   * @throws OperationException
   */
  void addApplication(Id.Application id,
                      ApplicationSpecification specification, Location appArchiveLocation) throws OperationException;


  /**
   * Return a list of program specifications that are deleted comparing the specification in the store with the
   * spec that is passed.
   *
   * @param id                   ApplicationId
   * @param specification        Application specification
   * @return                     List of ProgramSpecifications that are deleted
   * @throws OperationException  on errors
   */
  List<ProgramSpecification> getDeletedProgramSpecifications (Id.Application id,
                                                              ApplicationSpecification specification)
                                                              throws OperationException;

  /**
   * Returns application specification by id.
   *
   * @param id application id
   * @return application specification
   * @throws OperationException
   */
  @Nullable
  ApplicationSpecification getApplication(Id.Application id) throws OperationException;

  /**
   * Returns a collection of all application specs.
   */
  Collection<ApplicationSpecification> getAllApplications(Id.Account id) throws OperationException;

  /**
   * Returns location of the application archive.
   *
   * @param id application id
   * @return application archive location
   * @throws OperationException
   */
  @Nullable
  Location getApplicationArchiveLocation(Id.Application id) throws OperationException;

  /**
   * Sets number of instances of specific flowlet.
   *
   * @param id flow id
   * @param flowletId flowlet id
   * @param count new number of instances
   * @throws OperationException
   */
  void setFlowletInstances(Id.Program id, String flowletId, int count) throws OperationException;

  /**
   * Gets number of instances of specific flowlet.
   *
   * @param id flow id
   * @param flowletId flowlet id
   * @throws OperationException
   */
  int getFlowletInstances(Id.Program id, String flowletId) throws OperationException;

  /**
   * Set the number of procedure instances.
   *
   * @param id     program id
   * @param count  new number of instances.
   * @throws OperationException
   */
  void setProcedureInstances(Id.Program id, int count) throws OperationException;

  /**
   * Gets the number of procedure instances.
   *
   * @param id  program id
   * @return    number of instances
   * @throws OperationException
   */
  int getProcedureInstances(Id.Program id) throws OperationException;

  /**
   * Sets the number of instances of a service runnable.
   *
   * @param id program id
   * @param runnableName name of the runnable
   * @param instances number of instances
   * @throws OperationException
   */
  void setServiceRunnableInstances(Id.Program id, String runnableName, int instances) throws OperationException;

  /**
   * Gets runnable instances of service.
   *
   * @param id program id
   * @param runnableName name of the runnable
   * @return number of instances
   * @throws OperationException
   */
  int getServiceRunnableInstances(Id.Program id, String runnableName) throws OperationException;

  /**
   * Removes all program under the given application and also the application itself.
   *
   * @param id Application id
   * @throws OperationException
   */
  void removeApplication(Id.Application id) throws OperationException;

  /**
   * Removes all applications (with programs) of the given account.
   *
   * @param id account id whose applications to remove
   */
  void removeAllApplications(Id.Account id) throws OperationException;

  /**
   * Remove all metadata associated with account.
   *
   * @param id account id whose items to remove
   */
  void removeAll(Id.Account id) throws OperationException;

  /**
   * Store the user arguments needed in the run-time.
   *
   * @param programId id of program
   * @param arguments Map of key value arguments
   * @throws OperationException
   */
  void storeRunArguments(Id.Program programId, Map<String, String> arguments) throws OperationException;

  /**
   * Get run time arguments for a program.
   *
   * @param programId id of the program.
   * @return Map of key, value pairs
   * @throws OperationException
   */
  Map<String, String> getRunArguments(Id.Program programId) throws OperationException;

  /**
   * Changes input stream for a flowlet connection
   * @param flow defines flow that contains a flowlet which connection to change
   * @param flowletId flowlet which connection to change
   * @param oldValue name of the stream in stream connection to change
   * @param newValue name of the new stream to connect to
   * @throws OperationException
   */
  void changeFlowletSteamConnection(Id.Program flow, String flowletId, String oldValue, String newValue)
    throws OperationException;
}<|MERGE_RESOLUTION|>--- conflicted
+++ resolved
@@ -22,13 +22,10 @@
 import com.continuuity.app.ApplicationSpecification;
 import com.continuuity.app.program.Program;
 import com.continuuity.data2.OperationException;
-<<<<<<< HEAD
-=======
 import com.continuuity.proto.Id;
 import com.continuuity.proto.ProgramType;
 import com.continuuity.proto.RunRecord;
 import com.google.common.collect.Table;
->>>>>>> ea85f015
 import org.apache.twill.filesystem.Location;
 
 import java.io.IOException;
@@ -86,17 +83,6 @@
   List<RunRecord> getRunHistory(Id.Program id, long startTime, long endTime, int limit) throws OperationException;
 
   /**
-<<<<<<< HEAD
-=======
-   * Returns all {@link RunRecord} of the account.
-   * @param account account id
-   * @return An immutable table of program type, id and run records
-   * @throws OperationException
-   */
-  Table<ProgramType, Id.Program, List<RunRecord>> getAllRunHistory(Id.Account account) throws OperationException;
-
-  /**
->>>>>>> ea85f015
    * Creates a new stream if it does not exist.
    * @param id the account id
    * @param stream the stream to create
