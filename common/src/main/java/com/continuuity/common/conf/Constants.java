package com.continuuity.common.conf;

/**
 * Constants used by different systems are all defined here.
 */
public final class Constants {
  /**
   * Global Service names.
   */
  public static final class Service {
    public static final String APP_FABRIC = "app.fabric";
    public static final String APP_FABRIC_HTTP = "app.fabric.http";
    public static final String METADATA = "metadata";
    public static final String TRANSACTION = "transaction";
    public static final String METRICS = "metrics";
    public static final String GATEWAY = "gateway";
    public static final String DATASET_MANAGER = "dataset.manager";
    public static final String APP_FABRIC_LEADER_ELECTION_PREFIX = "election/appfabric";
  }

  /**
   * Zookeeper Configuration.
   */
  public static final class Zookeeper {
    public static final String QUORUM = "zookeeper.quorum";
    public static final String DEFAULT_ZOOKEEPER_ENSEMBLE = "localhost:2181";
    public static final String CFG_SESSION_TIMEOUT_MILLIS = "zookeeper.session.timeout.millis";
    public static final int DEFAULT_SESSION_TIMEOUT_MILLIS = 40000;
  }

  /**
   * HBase configurations
   */
  public static final class HBase {
    public static final String AUTH_KEY_UPDATE_INTERVAL = "hbase.auth.key.update.interval";
  }

  /**
   * Thrift configuration.
   */
  public static final class Thrift {
    public static final String MAX_READ_BUFFER = "thrift.max.read.buffer";
    public static final int DEFAULT_MAX_READ_BUFFER = 16 * 1024 * 1024;
  }

  /**
   * Dangerous Options.
   */
  public static final class Dangerous {
    public static final String UNRECOVERABLE_RESET = "enable.unrecoverable.reset";
    public static final boolean DEFAULT_UNRECOVERABLE_RESET = false;
  }

  /**
   * App Fabric Configuration.
   */
  public static final class AppFabric {
    /**
     * Default constants for common.
     */

    public static final int DEFAULT_SERVER_PORT = 45005;

    //TODO: THis temp
    public static final String DEFAULT_SERVER_ADDRESS = "localhost";

    /**
     * App Fabric Server.
     */
    public static final String SERVER_ADDRESS = "app.bind.address";
    public static final String SERVER_PORT = "app.bind.port";
    public static final String SERVER_COMMAND_PORT = "app.command.port";
    public static final String OUTPUT_DIR = "app.output.dir";
    public static final String TEMP_DIR = "app.temp.dir";
    public static final String REST_PORT = "app.rest.port";
    public static final String PROGRAM_JVM_OPTS = "app.program.jvm.opts";

    /**
     * query parameter to indicate start time
     */
    public static final String QUERY_PARAM_START_TIME = "before";

    /**
     * query parameter to indicate end time
     */
    public static final String QUERY_PARAM_END_TIME = "after";

    /**
     * Query parameter to indicate limits on results.
     */
    public static final String QUERY_PARAM_LIMIT = "limit";

    /**
     * Default history results limit.
     */
    public static final int DEFAULT_HISTORY_RESULTS_LIMIT = 100;
  }

  /**
   * Scheduler options.
   */
  public class Scheduler {
    public static final String CFG_SCHEDULER_MAX_THREAD_POOL_SIZE = "scheduler.max.thread.pool.size";
    public static final int DEFAULT_THREAD_POOL_SIZE = 30;
  }

  /**
   * Transactions
   */
  public static final class Transaction {
    /**
     * TransactionManager configuration.
     */
    public static final class Manager {
      // TransactionManager configuration
      public static final String CFG_DO_PERSIST = "tx.persist";
      /** Directory in HDFS used for transaction snapshot and log storage. */
      public static final String CFG_TX_SNAPSHOT_DIR = "data.tx.snapshot.dir";
      /** Directory on the local filesystem used for transaction snapshot and log storage. */
      public static final String CFG_TX_SNAPSHOT_LOCAL_DIR = "data.tx.snapshot.local.dir";
      /** How often to clean up timed out transactions, in seconds, or 0 for no cleanup. */
      public static final String CFG_TX_CLEANUP_INTERVAL = "data.tx.cleanup.interval";
      /** Default value for how often to check in-progress transactions for expiration, in seconds. */
      public static final int DEFAULT_TX_CLEANUP_INTERVAL = 10;
      /**
       * The timeout for a transaction, in seconds. If the transaction is not finished in that time,
       * it is marked invalid.
       */
      public static final String CFG_TX_TIMEOUT = "data.tx.timeout";
      /** Default value for transaction timeout, in seconds. */
      public static final int DEFAULT_TX_TIMEOUT = 30;
      /** The frequency (in seconds) to perform periodic snapshots, or 0 for no periodic snapshots. */
      public static final String CFG_TX_SNAPSHOT_INTERVAL = "data.tx.snapshot.interval";
      /** Default value for frequency of periodic snapshots of transaction state. */
      public static final long DEFAULT_TX_SNAPSHOT_INTERVAL = 300;
      /** Number of most recent transaction snapshots to retain. */
      public static final String CFG_TX_SNAPSHOT_RETAIN = "data.tx.snapshot.retain";
      /** Default value for number of most recent snapshots to retain. */
      public static final int DEFAULT_TX_SNAPSHOT_RETAIN = 10;
    }

    /**
     * TransactionService configuration.
     */
    public static final class Service {
  
      /** for the port of the tx server. */
      public static final String CFG_DATA_TX_BIND_PORT
        = "data.tx.bind.port";
  
      /** for the address (hostname) of the tx server. */
      public static final String CFG_DATA_TX_BIND_ADDRESS
        = "data.tx.bind.address";

      /** for the address (hostname) of the tx server command port. */
      public static final String CFG_DATA_TX_COMMAND_PORT
        = "data.tx.command.port";

      /** the number of IO threads in the tx service. */
      public static final String CFG_DATA_TX_SERVER_IO_THREADS
        = "data.tx.server.io.threads";
  
      /** the number of handler threads in the tx service. */
      public static final String CFG_DATA_TX_SERVER_THREADS
        = "data.tx.server.threads";
  
      /** default tx service port. */
      public static final int DEFAULT_DATA_TX_BIND_PORT
        = 15165;
  
      /** default tx service address. */
      public static final String DEFAULT_DATA_TX_BIND_ADDRESS
        = "0.0.0.0";
  
      /** default number of handler IO threads in tx service. */
      public static final int DEFAULT_DATA_TX_SERVER_IO_THREADS
        = 2;
  
      /** default number of handler threads in tx service. */
      public static final int DEFAULT_DATA_TX_SERVER_THREADS
        = 20;
  
      // Configuration key names and defaults used by tx client.
  
      /** to specify the tx client socket timeout in ms. */
      public static final String CFG_DATA_TX_CLIENT_TIMEOUT
        = "data.tx.client.timeout";
  
      /** to specify the tx client socket timeout for long-running ops in ms. */
      public static final String CFG_DATA_TX_CLIENT_LONG_TIMEOUT
        = "data.tx.client.long.timeout";
  
      /** to specify the tx client provider strategy. */
      public static final String CFG_DATA_TX_CLIENT_PROVIDER
        = "data.tx.client.provider";
  
      /** to specify the number of threads for client provider "pool". */
      public static final String CFG_DATA_TX_CLIENT_COUNT
        = "data.tx.client.count";
  
      /** to specify the retry strategy for a failed thrift call. */
      public static final String CFG_DATA_TX_CLIENT_RETRY_STRATEGY
        = "data.tx.client.retry.strategy";
  
      /** to specify the number of times to retry a failed thrift call. */
      public static final String CFG_DATA_TX_CLIENT_ATTEMPTS
        = "data.tx.client.retry.attempts";
  
      /** to specify the initial sleep time for retry strategy backoff. */
      public static final String CFG_DATA_TX_CLIENT_BACKOFF_INIITIAL
        = "data.tx.client.retry.backoff.initial";
  
      /** to specify the backoff factor for retry strategy backoff. */
      public static final String CFG_DATA_TX_CLIENT_BACKOFF_FACTOR
        = "data.tx.client.retry.backoff.factor";
  
      /** to specify the sleep time limit for retry strategy backoff. */
      public static final String CFG_DATA_TX_CLIENT_BACKOFF_LIMIT
        = "data.tx.client.retry.backoff.limit";
  
      /** the default tx client socket timeout in milli seconds. */
      public static final int DEFAULT_DATA_TX_CLIENT_TIMEOUT
        = 30 * 1000;
  
      /** tx client timeout for long operations such as ClearFabric. */
      public static final int DEFAULT_DATA_TX_CLIENT_LONG_TIMEOUT
        = 300 * 1000;
  
      /** default number of pooled tx clients. */
      public static final int DEFAULT_DATA_TX_CLIENT_COUNT
        = 5;
  
      /** default tx client provider strategy. */
      public static final String DEFAULT_DATA_TX_CLIENT_PROVIDER
        = "pool";
  
      /** retry strategy for thrift clients, e.g. backoff, or n-times. */
      public static final String DEFAULT_DATA_TX_CLIENT_RETRY_STRATEGY
        = "backoff";
  
      /** default number of attempts for strategy n-times. */
      public static final int DEFAULT_DATA_TX_CLIENT_ATTEMPTS
        = 2;
  
      /** default initial sleep is 100ms. */
      public static final int DEFAULT_DATA_TX_CLIENT_BACKOFF_INIITIAL
        = 100;
  
      /** default backoff factor is 4. */
      public static final int DEFAULT_DATA_TX_CLIENT_BACKOFF_FACTOR
        = 4;
  
      /** default sleep limit is 30 sec. */
      public static final int DEFAULT_DATA_TX_CLIENT_BACKOFF_LIMIT
        = 30 * 1000;
    }

    /**
     * Configuration for the TransactionDataJanitor coprocessor.
     */
    public static final class DataJanitor {
      /**
       * Whether or not the TransactionDataJanitor coprocessor should be enabled on tables.
       * Disable for testing.
       */
      public static final String CFG_TX_JANITOR_ENABLE = "data.tx.janitor.enable";
      public static final boolean DEFAULT_TX_JANITOR_ENABLE = true;
    }
  }

  /**
   * Datasets
   */
  public static final class Dataset {
    /**
     * DatasetManager service configuration.
     */
    public static final class Manager {
      public static final String VERSION = "v1";
      public static final String ADDRESS = "dataset.manager.bind.address";
      public static final String PORT = "dataset.manager.bind.port";
      public static final String BACKLOG_CONNECTIONS = "dataset.manager.connection.backlog";
      public static final String EXEC_THREADS = "dataset.manager.exec.threads";
      public static final String BOSS_THREADS = "dataset.manager.boss.threads";
      public static final String WORKER_THREADS = "dataset.manager.worker.threads";
      public static final String OUTPUT_DIR = "dataset.manager.output.dir";

      // Defaults
      public static final int DEFAULT_PORT = 10009;
      public static final int DEFAULT_BACKLOG = 20000;
      public static final int DEFAULT_EXEC_THREADS = 10;
      public static final int DEFAULT_BOSS_THREADS = 1;
      public static final int DEFAULT_WORKER_THREADS = 4;
    }
  }

  /**
   * Gateway Configurations.
   */
  public static final class Gateway {
    public static final String ADDRESS = "gateway.bind.address";
    public static final String PORT = "gateway.bind.port";
    public static final String BACKLOG_CONNECTIONS = "gateway.connection.backlog";
    public static final String EXEC_THREADS = "gateway.exec.threads";
    public static final String BOSS_THREADS = "gateway.boss.threads";
    public static final String WORKER_THREADS = "gateway.worker.threads";
    public static final String MAX_CACHED_STREAM_EVENTS_NUM = "gateway.max.cached.stream.events.num";
    public static final String MAX_CACHED_EVENTS_PER_STREAM_NUM = "gateway.max.cached.events.per.stream.num";
    public static final String MAX_CACHED_STREAM_EVENTS_BYTES = "gateway.max.cached.stream.events.bytes";
    public static final String STREAM_EVENTS_FLUSH_INTERVAL_MS = "gateway.stream.events.flush.interval.ms";
    public static final String STREAM_EVENTS_CALLBACK_NUM_THREADS = "gateway.stream.callback.exec.num.threads";
    public static final String CONFIG_AUTHENTICATION_REQUIRED = "gateway.authenticate";
    public static final String CLUSTER_NAME = "gateway.cluster.name";
    public static final String NUM_CORES = "gateway.num.cores";
    public static final String NUM_INSTANCES = "gateway.num.instances";
    public static final String MEMORY_MB = "gateway.memory.mb";
    public static final String STREAM_FLUME_THREADS = "stream.flume.threads";
    public static final String STREAM_FLUME_PORT = "stream.flume.port";
    /**
     * Defaults.
     */
    public static final int DEFAULT_PORT = 10000;
    public static final int DEFAULT_BACKLOG = 20000;
    public static final int DEFAULT_EXEC_THREADS = 20;
    public static final int DEFAULT_BOSS_THREADS = 1;
    public static final int DEFAULT_WORKER_THREADS = 10;
    public static final int DEFAULT_MAX_CACHED_STREAM_EVENTS_NUM = 10000;
    public static final int DEFAULT_MAX_CACHED_EVENTS_PER_STREAM_NUM = 5000;
    public static final long DEFAULT_MAX_CACHED_STREAM_EVENTS_BYTES = 50 * 1024 * 1024;
    public static final long DEFAULT_STREAM_EVENTS_FLUSH_INTERVAL_MS = 150;
    public static final int DEFAULT_STREAM_EVENTS_CALLBACK_NUM_THREADS = 5;
    public static final boolean CONFIG_AUTHENTICATION_REQUIRED_DEFAULT = false;
    public static final String CLUSTER_NAME_DEFAULT = "localhost";
    public static final int DEFAULT_NUM_CORES = 2;
    public static final int DEFAULT_NUM_INSTANCES = 1;
    public static final int DEFAULT_MEMORY_MB = 2048;
    public static final int DEFAULT_STREAM_FLUME_THREADS = 10;
    public static final int DEFAULT_STREAM_FLUME_PORT = 10004;


    /**
     * Others.
     */
    public static final String GATEWAY_VERSION = "/v2";
    public static final String CONTINUUITY_PREFIX = "X-Continuuity-";
    public static final String STREAM_HANDLER_NAME = "stream.rest";
    public static final String METRICS_CONTEXT = "gateway." + Gateway.STREAM_HANDLER_NAME;
    public static final String FLUME_HANDLER_NAME = "stream.flume";
    public static final String HEADER_STREAM_CONSUMER = "X-Continuuity-ConsumerId";
    public static final String HEADER_DESTINATION_STREAM = "X-Continuuity-Destination";
    public static final String HEADER_FROM_COLLECTOR = "X-Continuuity-FromCollector";
    public static final String CONTINUUITY_API_KEY = "X-Continuuity-ApiKey";
    public static final String CFG_PASSPORT_SERVER_URI = "passport.server.uri";

    /**
     * query parameter to indicate start time
     */
    public static final String QUERY_PARAM_START_TIME = "before";

    /**
     * query parameter to indicate end time
     */
    public static final String QUERY_PARAM_END_TIME = "after";

    /**
     * Query parameter to indicate limits on results.
     */
    public static final String QUERY_PARAM_LIMIT = "limit";

    /**
     * Default history results limit.
     */
    public static final int DEFAULT_HISTORY_RESULTS_LIMIT = 100;

  }

  /**
   * Router Configuration.
   */
  public static final class Router {
    public static final String ADDRESS = "router.bind.address";
    public static final String FORWARD = "router.forward.rule";
    public static final String BACKLOG_CONNECTIONS = "router.connection.backlog";
    public static final String SERVER_BOSS_THREADS = "router.server.boss.threads";
    public static final String SERVER_WORKER_THREADS = "router.server.worker.threads";
    public static final String CLIENT_BOSS_THREADS = "router.client.boss.threads";
    public static final String CLIENT_WORKER_THREADS = "router.client.worker.threads";

    /**
     * Defaults.
     */
    public static final String DEFAULT_FORWARD = "10000:" + Service.GATEWAY;
    public static final int DEFAULT_BACKLOG = 20000;
    public static final int DEFAULT_SERVER_BOSS_THREADS = 1;
    public static final int DEFAULT_SERVER_WORKER_THREADS = 10;
    public static final int DEFAULT_CLIENT_BOSS_THREADS = 1;
    public static final int DEFAULT_CLIENT_WORKER_THREADS = 10;
  }

  /**
   * Webapp Configuration.
   */
  public static final class Webapp {
    public static final String WEBAPP_DIR = "webapp";
  }

  /**
   * Metrics constants.
   */
  public static final class Metrics {
    public static final String DATASET_CONTEXT = "-.dataset";
    public static final String ADDRESS = "metrics.bind.address";
    public static final String CLUSTER_NAME = "metrics.cluster.name";
    public static final String CONFIG_AUTHENTICATION_REQUIRED = "metrics.authenticate";
    public static final String BACKLOG_CONNECTIONS = "http.service.connection.backlog";
    public static final String EXEC_THREADS = "http.service.exec.threads";
    public static final String BOSS_THREADS = "http.service.boss.threads";
    public static final String WORKER_THREADS = "http.service.worker.threads";
  }

  /**
   * Security configuration.
   */
  public static final class Security {
    /** Algorithm used to generate the digest for access tokens. */
    public static final String TOKEN_DIGEST_ALGO = "security.token.digest.algorithm";
    public static final String DEFAULT_TOKEN_DIGEST_ALGO = "HmacSHA256";
    /** Key length for secret key used by token digest algorithm. */
    public static final String TOKEN_DIGEST_KEY_LENGTH = "security.token.digest.keylength";
    public static final int DEFAULT_TOKEN_DIGEST_KEY_LENGTH = 128;

    /** Configuration for External Authentication Server */
    public static final String AUTH_SERVER_PORT = "security.server.port";
    public static final int DEFAULT_AUTH_SERVER_PORT = 10009;
    public static final String MAX_THREADS = "security.server.maxthreads";
    public static final int DEFAULT_MAX_THREADS = 100;
    public static final String TOKEN_EXPIRATION = "security.server.token.expiration.ms";
    public static final String[] BASIC_USER_ROLES = new String[] {"user", "admin", "moderator"};

<<<<<<< HEAD
    /** Configuration for enabling the security */
    public static final String SECURITY_ENABLED = "security.enabled";
    public static final boolean DEFAULT_SECURITY_ENABLED = false;

    /**
     * Configuration for security realm
     */
    public static final String CFG_REALM = "security.realm";
    public static final String DEFAULT_CFG_REALM = "continuuity";
=======
    public static final String CFG_FILE_BASED_KEYFILE_PATH = "security.data.keyfile.path";
>>>>>>> 565ede14
  }

  public static final String CFG_LOCAL_DATA_DIR = "local.data.dir";
  public static final String CFG_YARN_USER = "yarn.user";
  public static final String CFG_HDFS_USER = "hdfs.user";
  public static final String CFG_HDFS_NAMESPACE = "hdfs.namespace";
  public static final String CFG_HDFS_LIB_DIR = "hdfs.lib.dir";

  public static final String CFG_TWILL_ZK_NAMESPACE = "weave.zookeeper.namespace";
  public static final String CFG_TWILL_RESERVED_MEMORY_MB = "weave.java.reserved.memory.mb";
  public static final String CFG_TWILL_NO_CONTAINER_TIMEOUT = "weave.no.container.timeout";
  public static final String CFG_TWILL_JVM_GC_OPTS = "weave.jvm.gc.opts";

  /**
   * Data Fabric.
   */
  public static enum InMemoryPersistenceType {
    MEMORY,
    LEVELDB,
    HSQLDB
  }
  /** defines which persistence engine to use when running all in one JVM. **/
  public static final String CFG_DATA_INMEMORY_PERSISTENCE = "data.local.inmemory.persistence.type";
  public static final String CFG_DATA_LEVELDB_DIR = "data.local.storage";
  public static final String CFG_DATA_LEVELDB_BLOCKSIZE = "data.local.storage.blocksize";
  public static final String CFG_DATA_LEVELDB_CACHESIZE = "data.local.storage.cachesize";
  public static final String CFG_DATA_LEVELDB_FSYNC = "data.local.storage.fsync";

  /** Minimum count of table write ops executed by tx to try to apply batching logic to. */
  public static final String CFG_DATA_TABLE_WRITE_OPS_BATCH_MIN_SIZE = "data.table.ops.batch.min";
  /** Max puts to perform in one rpc. */
  public static final String CFG_DATA_HBASE_PUTS_BATCH_MAX_SIZE = "data.dist.hbase.put.batch_size.max";
  /** Max threads to use to write into single HBase table. */
  public static final String CFG_QUEUE_STATE_PROXY_MAX_CACHE_SIZE_BYTES = "queue.state.proxy.max.cache.size.bytes";
  public static final String CFG_DATA_HBASE_TABLE_WRITE_THREADS_MAX_COUNT =
    "data.dist.hbase.table.write_threads_count.max";


  /**
   * Defaults for Data Fabric.
   */
  public static final String DEFAULT_DATA_INMEMORY_PERSISTENCE = InMemoryPersistenceType.MEMORY.name();
  public static final String DEFAULT_DATA_LEVELDB_DIR = "data";
  public static final int DEFAULT_DATA_LEVELDB_BLOCKSIZE = 1024;
  public static final long DEFAULT_DATA_LEVELDB_CACHESIZE = 1024 * 1024 * 100;
  public static final boolean DEFAULT_DATA_LEVELDB_FSYNC = true;

  /**
   * Configuration for Metadata service.
   */
  public static final String CFG_METADATA_SERVER_ADDRESS = "metadata.bind.address";
  public static final String CFG_METADATA_SERVER_PORT = "metadata.bind.port";
  public static final String CFG_METADATA_SERVER_THREADS = "metadata.server.threads";

  public static final String CFG_RUN_HISTORY_KEEP_DAYS = "metadata.program.run.history.keepdays";
  public static final int DEFAULT_RUN_HISTORY_KEEP_DAYS = 30;

  /**
   * Defaults for metadata service.
   */
  public static final int DEFAULT_METADATA_SERVER_PORT = 45004;
  public static final int DEFAULT_METADATA_SERVER_THREADS = 2;

  /**
   * Config for Log Collection.
   */
  public static final String CFG_LOG_COLLECTION_ROOT = "log.collection.root";
  public static final String DEFAULT_LOG_COLLECTION_ROOT = "data/logs";
  public static final String CFG_LOG_COLLECTION_PORT = "log.collection.bind.port";
  public static final int DEFAULT_LOG_COLLECTION_PORT = 12157;
  public static final String CFG_LOG_COLLECTION_THREADS = "log.collection.threads";
  public static final int DEFAULT_LOG_COLLECTION_THREADS = 10;
  public static final String CFG_LOG_COLLECTION_SERVER_ADDRESS = "log.collection.bind.address";
  public static final String DEFAULT_LOG_COLLECTION_SERVER_ADDRESS = "localhost";

  /**
   * Constants related to Passport.
   */
  public static final String CFG_APPFABRIC_ENVIRONMENT = "appfabric.environment";
  public static final String DEFAULT_APPFABRIC_ENVIRONMENT = "devsuite";


  /**
   * Corresponds to account id used when running in local mode.
   * NOTE: value should be in sync with the one used by UI.
   */
  public static final String DEVELOPER_ACCOUNT_ID = "developer";


}<|MERGE_RESOLUTION|>--- conflicted
+++ resolved
@@ -437,19 +437,15 @@
     public static final String TOKEN_EXPIRATION = "security.server.token.expiration.ms";
     public static final String[] BASIC_USER_ROLES = new String[] {"user", "admin", "moderator"};
 
-<<<<<<< HEAD
     /** Configuration for enabling the security */
     public static final String SECURITY_ENABLED = "security.enabled";
-    public static final boolean DEFAULT_SECURITY_ENABLED = false;
 
     /**
      * Configuration for security realm
      */
     public static final String CFG_REALM = "security.realm";
-    public static final String DEFAULT_CFG_REALM = "continuuity";
-=======
+
     public static final String CFG_FILE_BASED_KEYFILE_PATH = "security.data.keyfile.path";
->>>>>>> 565ede14
   }
 
   public static final String CFG_LOCAL_DATA_DIR = "local.data.dir";
