/*
 * Copyright © 2015 Cask Data, Inc.
 *
 * Licensed under the Apache License, Version 2.0 (the "License"); you may not
 * use this file except in compliance with the License. You may obtain a copy of
 * the License at
 *
 * http://www.apache.org/licenses/LICENSE-2.0
 *
 * Unless required by applicable law or agreed to in writing, software
 * distributed under the License is distributed on an "AS IS" BASIS, WITHOUT
 * WARRANTIES OR CONDITIONS OF ANY KIND, either express or implied. See the
 * License for the specific language governing permissions and limitations under
 * the License.
 */

package co.cask.cdap.internal.app.runtime.schedule;

import co.cask.cdap.api.metrics.MetricDataQuery;
import co.cask.cdap.api.metrics.MetricStore;
import co.cask.cdap.api.metrics.MetricTimeSeries;
import co.cask.cdap.api.metrics.MetricType;
import co.cask.cdap.api.metrics.TimeValue;
import co.cask.cdap.api.schedule.SchedulableProgramType;
import co.cask.cdap.api.schedule.Schedule;
import co.cask.cdap.api.schedule.ScheduleSpecification;
import co.cask.cdap.app.ApplicationSpecification;
import co.cask.cdap.app.runtime.ProgramRuntimeService;
import co.cask.cdap.app.store.Store;
import co.cask.cdap.app.store.StoreFactory;
import co.cask.cdap.common.conf.CConfiguration;
import co.cask.cdap.common.conf.Constants;
import co.cask.cdap.common.exception.NotFoundException;
import co.cask.cdap.common.stream.notification.StreamSizeNotification;
import co.cask.cdap.config.PreferencesStore;
import co.cask.cdap.internal.app.runtime.BasicArguments;
import co.cask.cdap.internal.app.runtime.ProgramOptionConstants;
import co.cask.cdap.internal.app.runtime.schedule.store.DatasetBasedStreamSizeScheduleStore;
import co.cask.cdap.internal.schedule.StreamSizeSchedule;
import co.cask.cdap.notifications.service.NotificationContext;
import co.cask.cdap.notifications.service.NotificationHandler;
import co.cask.cdap.notifications.service.NotificationService;
import co.cask.cdap.proto.Id;
import co.cask.cdap.proto.ProgramType;
import com.google.common.base.Preconditions;
import com.google.common.base.Throwables;
import com.google.common.collect.ImmutableList;
import com.google.common.collect.ImmutableMap;
import com.google.common.collect.Maps;
import com.google.common.util.concurrent.AbstractScheduledService;
import com.google.common.util.concurrent.ListeningExecutorService;
import com.google.common.util.concurrent.MoreExecutors;
import com.google.inject.Inject;
import com.google.inject.Singleton;
import org.apache.twill.common.Cancellable;
import org.apache.twill.common.Threads;
import org.slf4j.Logger;
import org.slf4j.LoggerFactory;

import java.io.IOException;
import java.lang.reflect.Type;
import java.util.Collection;
import java.util.List;
import java.util.NavigableSet;
import java.util.concurrent.ConcurrentMap;
import java.util.concurrent.ConcurrentSkipListMap;
import java.util.concurrent.Executor;
import java.util.concurrent.Executors;
import java.util.concurrent.ScheduledExecutorService;
import java.util.concurrent.TimeUnit;
import java.util.concurrent.atomic.AtomicBoolean;
import java.util.concurrent.atomic.AtomicInteger;
import javax.annotation.Nonnull;
import javax.annotation.Nullable;

/**
 * {@link Scheduler} that triggers program executions based on data availability in streams.
 */
@Singleton
public class StreamSizeScheduler implements Scheduler {
  private static final Logger LOG = LoggerFactory.getLogger(StreamSizeScheduler.class);
  private static final int STREAM_POLLING_THREAD_POOL_SIZE = 10;
  private static final int POLLING_AFTER_NOTIFICATION_RETRY = 3;

  private final long pollingDelay;
  private final NotificationService notificationService;
  private final MetricStore metricStore;
  private final StoreFactory storeFactory;
  private final ProgramRuntimeService programRuntimeService;
  private final PreferencesStore preferencesStore;
  private final DatasetBasedStreamSizeScheduleStore scheduleStore;
  private final ConcurrentMap<Id.Stream, StreamSubscriber> streamSubscribers;

  // Key is scheduleId
  private final ConcurrentSkipListMap<String, StreamSubscriber> scheduleSubscribers;

  private Store store;
  private Executor sendPollingInfoExecutor;

  // Used to schedule polling of a stream only after a certain time - the time after which the metrics are updated
  private ScheduledExecutorService pollBookingExecutor;

  // Scheduled executor used to poll stream at regular intervals, by querying the metric system
  private ScheduledExecutorService streamPollingExecutor;

  private ListeningExecutorService taskExecutorService;
  private boolean schedulerStarted;

  @Inject
  public StreamSizeScheduler(CConfiguration cConf, NotificationService notificationService, MetricStore metricStore,
                             StoreFactory storeFactory, ProgramRuntimeService programRuntimeService,
                             PreferencesStore preferencesStore, DatasetBasedStreamSizeScheduleStore scheduleStore) {
    this.pollingDelay = TimeUnit.SECONDS.toMillis(
      cConf.getLong(Constants.Notification.Stream.STREAM_SIZE_SCHEDULE_POLLING_DELAY));
    this.notificationService = notificationService;
    this.metricStore = metricStore;
    this.storeFactory = storeFactory;
    this.programRuntimeService = programRuntimeService;
    this.preferencesStore = preferencesStore;
    this.scheduleStore = scheduleStore;
    this.streamSubscribers = Maps.newConcurrentMap();
    this.scheduleSubscribers = new ConcurrentSkipListMap<String, StreamSubscriber>();
    this.store = null;
    this.schedulerStarted = false;
  }

  public void init() throws SchedulerException {
    sendPollingInfoExecutor = Executors.newCachedThreadPool(
      Threads.createDaemonThreadFactory("stream-size-scheduler-%d"));
    streamPollingExecutor = Executors.newScheduledThreadPool(STREAM_POLLING_THREAD_POOL_SIZE,
                                                             Threads.createDaemonThreadFactory("stream-polling-%d"));
    pollBookingExecutor = Executors.newSingleThreadScheduledExecutor(
      Threads.createDaemonThreadFactory("polling-booking-executor"));
    taskExecutorService = MoreExecutors.listeningDecorator(
      Executors.newCachedThreadPool(Threads.createDaemonThreadFactory("stream-schedule-task")));

    store = storeFactory.create();

    initializeScheduleStore();
  }

  void lazyStart() throws SchedulerException {
    schedulerStarted = true;
  }

  boolean isStarted() {
    return schedulerStarted;
  }

  /**
   * Initialize the stream size schedule store, and restart all the schedule tasks that were persisted in it.
   *
   * @throws SchedulerException if the persistent store could not be initialized, or if we couldn't list the
   *                            persisted tasks
   */
  private void initializeScheduleStore() throws SchedulerException {
    try {
      scheduleStore.initialize();
    } catch (Throwable t) {
      throw new SchedulerException("Error when initializing store for stream size schedules", t);
    }

    // Reschedule the persisted schedules
    List<StreamSizeScheduleState> scheduleStates;
    try {
      scheduleStates = scheduleStore.list();
    } catch (Throwable t) {
      throw new SchedulerException("Error when listing stream size schedules from store", t);
    }

    for (StreamSizeScheduleState scheduleState : scheduleStates) {
      try {
        restoreScheduleFromStore(scheduleState.getProgramId(), scheduleState.getProgramType(),
                                 scheduleState.getStreamSizeSchedule(), scheduleState.isRunning(),
                                 scheduleState.getBaseRunSize(), scheduleState.getBaseRunTs(),
                                 scheduleState.getLastRunSize(), scheduleState.getLastRunTs());
      } catch (SchedulerException e) {
        // We should never enter this, but if we do, we still want the other schedule tasks to be handled
        LOG.error("Could not schedule task '{}' from persistent store", scheduleState, e);
      }
    }

    // Poll all the Streams for active tasks
    for (StreamSubscriber streamSubscriber : streamSubscribers.values()) {
      if (streamSubscriber.getActiveTasksCount() <= 0) {
        continue;
      }

      try {
        StreamSize streamSize = streamSubscriber.pollOnce();
        streamSubscriber.sendPollingInfoToActiveTasks(streamSize);
      } catch (IOException e) {
        // Failing to poll should not make this init fail
        LOG.warn("Could not poll size for stream '{}'", streamSubscriber.getStreamId(), e);
      }
    }
  }

  public void stop() {
    for (StreamSubscriber subscriber : streamSubscribers.values()) {
      subscriber.stopAndWait();
    }
    if (pollBookingExecutor != null) {
      pollBookingExecutor.shutdownNow();
    }
    if (streamPollingExecutor != null) {
      streamPollingExecutor.shutdownNow();
    }
    if (taskExecutorService != null) {
      taskExecutorService.shutdownNow();
    }
  }

  @Override
  public void schedule(Id.Program program, SchedulableProgramType programType, Schedule schedule)
    throws SchedulerException {
    Preconditions.checkArgument(schedule instanceof StreamSizeSchedule,
                                "Schedule should be of type StreamSizeSchedule");
    StreamSizeSchedule streamSizeSchedule = (StreamSizeSchedule) schedule;
    StreamSubscriber streamSubscriber = streamSubscriberForSchedule(program, streamSizeSchedule);

    // Add the scheduleTask to the StreamSubscriber
    streamSubscriber.createScheduleTask(program, programType, streamSizeSchedule);
    scheduleSubscribers.put(AbstractSchedulerService.scheduleIdFor(program, programType,
                                                                   streamSizeSchedule.getName()),
                            streamSubscriber);
  }

  /**
   * Handle a {@link StreamSizeSchedule} object coming from the persistent store in this scheduler.
   *
   * @param program program that needs to be run
   * @param programType type of program
   * @param streamSizeSchedule Schedule with which the program runs
   * @param active {@code true} if this schedule is active, {@code false} otherwise
   * @param basePollSize size, in bytes, used as the base count for this schedule, or -1 to start counting from
   *                     the current size of events ingested by the stream, as indicated by metrics. Another way
   *                     to see it is: size of the stream during which the schedule last executed the program,
   *                     or -1 if it never happened yet
   * @param basePollTs timestamp, in milliseconds, which matches the time at which {@code basePollSize} was computed.
   *                   -1 indicates to start counting from the current timestamp
   * @param lastRunSize size, in bytes, seen during the last execution of the {@code program}, or -1 if it never
   *                    happened yet
   * @param lastRunTs timestamp, in milliseconds, at which the {@code lastRunSize} was computed. -1 indicates that
   *                  the {@code program} was never executed via this {@code streamSizeSchedule} before
   * @throws SchedulerException if the schedule already exists in this {@link StreamSubscriber}
   */
  private void restoreScheduleFromStore(Id.Program program, SchedulableProgramType programType,
                                        StreamSizeSchedule streamSizeSchedule, boolean active, long basePollSize,
                                        long basePollTs, long lastRunSize, long lastRunTs) throws SchedulerException {
    StreamSubscriber streamSubscriber = streamSubscriberForSchedule(program, streamSizeSchedule);

    // Add the scheduleTask to the StreamSubscriber
    streamSubscriber.restoreScheduleFromStore(program, programType, streamSizeSchedule, active,
                                              basePollSize, basePollTs, lastRunSize, lastRunTs);
    scheduleSubscribers.put(AbstractSchedulerService.scheduleIdFor(program, programType,
                                                                   streamSizeSchedule.getName()),
                            streamSubscriber);
  }

  @Override
  public void schedule(Id.Program program, SchedulableProgramType programType, Iterable<Schedule> schedules)
    throws SchedulerException {
    for (Schedule s : schedules) {
      schedule(program, programType, s);
    }
  }

  @Override
  public List<ScheduledRuntime> nextScheduledRuntime(Id.Program program, SchedulableProgramType programType)
    throws SchedulerException {
    return ImmutableList.of();
  }

  @Override
  public List<String> getScheduleIds(Id.Program program, SchedulableProgramType programType)
    throws SchedulerException {
    char startChar = ':';
    char endChar = (char) (startChar + 1);
    String programScheduleId = AbstractSchedulerService.programIdFor(program, programType);
    return ImmutableList.copyOf(scheduleSubscribers.subMap(String.format("%s%c", programScheduleId, startChar),
                                                           String.format("%s%c", programScheduleId, endChar)).keySet());
  }

  @Override
  public void suspendSchedule(Id.Program program, SchedulableProgramType programType, String scheduleName)
    throws ScheduleNotFoundException, SchedulerException {
    Id.Schedule schedule = Id.Schedule.from(program, programType, scheduleName);
    String scheduleId = AbstractSchedulerService.scheduleIdFor(program, programType, scheduleName);
    StreamSubscriber subscriber = scheduleSubscribers.get(scheduleId);
    if (subscriber == null) {
      throw new ScheduleNotFoundException(schedule);
    }
    subscriber.suspendScheduleTask(program, programType, scheduleName);
  }

  @Override
  public void resumeSchedule(Id.Program program, SchedulableProgramType programType, String scheduleName)
    throws ScheduleNotFoundException, SchedulerException {
    Id.Schedule schedule = Id.Schedule.from(program, programType, scheduleName);
    String scheduleId = AbstractSchedulerService.scheduleIdFor(program, programType, scheduleName);
    StreamSubscriber subscriber = scheduleSubscribers.get(scheduleId);
    if (subscriber == null) {
      throw new ScheduleNotFoundException(schedule);
    }
    subscriber.resumeScheduleTask(program, programType, scheduleName);
  }

  @Override
  public void updateSchedule(Id.Program program, SchedulableProgramType programType, Schedule schedule)
    throws NotFoundException, SchedulerException {
    Preconditions.checkArgument(schedule instanceof StreamSizeSchedule,
                                "Schedule should be of type StreamSizeSchedule");
    StreamSizeSchedule streamSizeSchedule = (StreamSizeSchedule) schedule;
    StreamSubscriber subscriber = scheduleSubscribers.get(AbstractSchedulerService.scheduleIdFor(program, programType,
                                                                                                 schedule.getName()));
    if (subscriber == null) {
      Id.Schedule scheduleId = Id.Schedule.from(program, programType, schedule.getName());
      throw new ScheduleNotFoundException(scheduleId);
    }

    if (!streamSizeSchedule.getStreamName().equals(subscriber.getStreamId().getId())) {
      // For a change of stream, it's okay to delete the schedule and recreate it

      // It can happen that the schedule was deleted while being updated. In which case, we propagate the
      // not found exception
      deleteSchedule(program, programType, schedule.getName());

      schedule(program, programType, schedule);
    } else {
      // The subscriber will take care of updating the data trigger
      subscriber.updateScheduleTask(program, programType, streamSizeSchedule);
    }
  }

  @Override
  public void deleteSchedule(Id.Program programId, SchedulableProgramType programType, String scheduleName)
    throws ScheduleNotFoundException, SchedulerException {
    Id.Schedule schedule = Id.Schedule.from(programId, programType, scheduleName);
    String scheduleId = AbstractSchedulerService.scheduleIdFor(programId, programType, scheduleName);
    StreamSubscriber subscriber = scheduleSubscribers.remove(scheduleId);
    if (subscriber == null) {
      throw new ScheduleNotFoundException(schedule);
    }
    subscriber.deleteSchedule(programId, programType, scheduleName);
    // We don't delete a StreamSubscriber, even if it has zero task. We keep an empty subscriber so that we don't
    // have to worry about race conditions between add/delete of schedules
  }

  @Override
  public void deleteSchedules(Id.Program programId, SchedulableProgramType programType) throws SchedulerException {
    char startChar = ':';
    char endChar = (char) (startChar + 1);
    String programScheduleId = AbstractSchedulerService.programIdFor(programId, programType);
    NavigableSet<String> scheduleIds = scheduleSubscribers.subMap(String.format("%s%c", programScheduleId, startChar),
                                                                  String.format("%s%c", programScheduleId, endChar))
      .keySet();
    int scheduleIdIdx = programScheduleId.length() + 1;
    for (String scheduleId : scheduleIds) {
      try {
        if (scheduleId.length() < scheduleIdIdx) {
          LOG.warn("Format of scheduleID incorrect: {}", scheduleId);
          continue;
        }
        deleteSchedule(programId, programType, scheduleId.substring(scheduleIdIdx));
      } catch (ScheduleNotFoundException e) {
        // Could be a race, the schedule has just been deleted
        LOG.debug("Could not delete schedule, it might have been deleted already by another thread '{}'",
                  scheduleId, e);
      }
    }
  }

  @Override
  public void deleteAllSchedules(Id.Namespace namespaceId) throws SchedulerException {
    for (ApplicationSpecification appSpec : store.getAllApplications(namespaceId)) {
      deleteAllSchedules(namespaceId, appSpec);
    }
  }

  private void deleteAllSchedules(Id.Namespace namespaceId, ApplicationSpecification appSpec)
    throws SchedulerException {
    for (ScheduleSpecification scheduleSpec : appSpec.getSchedules().values()) {
      Id.Application appId = Id.Application.from(namespaceId.getId(), appSpec.getName());
      ProgramType programType = ProgramType.valueOfSchedulableType(scheduleSpec.getProgram().getProgramType());
      Id.Program programId = Id.Program.from(appId, programType, scheduleSpec.getProgram().getProgramName());
      deleteSchedules(programId, scheduleSpec.getProgram().getProgramType());
    }
  }

  @Override
  public ScheduleState scheduleState(Id.Program program, SchedulableProgramType programType, String scheduleName)
    throws SchedulerException {
    StreamSubscriber subscriber = scheduleSubscribers.get(AbstractSchedulerService.scheduleIdFor(program, programType,
                                                                                                 scheduleName));
    if (subscriber != null) {
      return subscriber.scheduleTaskState(program, programType, scheduleName);
    } else {
      return ScheduleState.NOT_FOUND;
    }
  }

  /**
   * Create or retrieve the {@link StreamSubscriber} object corresponding to the Stream contained in the
   * {@code streamSizeSchedule}.
   *
   * @param program program that needs to be run - containing the namespace ID of the Stream
   * @param streamSizeSchedule schedule object containing the Stream name for which a subscriber needs to be
   *                           created/retrieved
   * @return {@link StreamSubscriber} object corresponding to the Stream contained in the
   *         {@code streamSizeSchedule}
   */
  private StreamSubscriber streamSubscriberForSchedule(Id.Program program, StreamSizeSchedule streamSizeSchedule) {
    // Create a new StreamSubscriber, if one doesn't exist for the stream passed in the schedule
    Id.Stream streamId = Id.Stream.from(program.getNamespaceId(), streamSizeSchedule.getStreamName());
    StreamSubscriber streamSubscriber = streamSubscribers.get(streamId);
    if (streamSubscriber == null) {
      streamSubscriber = new StreamSubscriber(streamId);
      StreamSubscriber previous = streamSubscribers.putIfAbsent(streamId, streamSubscriber);
      if (previous == null) {
        streamSubscriber.startAndWait();
      } else {
        streamSubscriber = previous;
      }
    }
    return streamSubscriber;
  }

  private static long toBytes(int mb) {
    return ((long) mb) * 1024 * 1024;
  }

  /**
   * One instance of this class contains a list of {@link StreamSizeSchedule}s, which are all interested
   * in the same stream. This instance subscribes to the size notification of the stream, and polls the
   * stream for its size whenever the schedules it references need the information.
   * The {@link StreamSizeScheduler} communicates with this class, which in turn communicates to the schedules
   * it contains to perform operations on the schedules - suspend, resume, etc.
   */
  private final class StreamSubscriber extends AbstractScheduledService
    implements NotificationHandler<StreamSizeNotification> {
    // Key is the schedule ID
    private final ConcurrentMap<String, StreamSizeScheduleTask> scheduleTasks;
    private final Id.Stream streamId;
    private final AtomicInteger activeTasks;
    private final Object deltaLock;

    private Cancellable notificationSubscription;
    private StreamSizeNotification lastNotification;
    private StreamSize lastPollingInfo;

    // delta represents the gap between notifications for the stream and the stream size metric
    private Long delta;

    private StreamSubscriber(Id.Stream streamId) {
      this.streamId = streamId;
      this.scheduleTasks = Maps.newConcurrentMap();
      this.activeTasks = new AtomicInteger(0);
      this.delta = null;
      this.deltaLock = new Object();
    }

    @Override
    protected void startUp() throws Exception {
      notificationSubscription = notificationService.subscribe(getFeed(), this, sendPollingInfoExecutor);
    }

    @Override
    protected void shutDown() throws Exception {
      if (notificationSubscription != null) {
        notificationSubscription.cancel();
      }
    }

    @Override
    protected void runOneIteration() throws Exception {
      if (activeTasks.get() == 0) {
        return;
      }

      try {
        StreamSize streamSize = pollOnce();
        sendPollingInfoToActiveTasks(streamSize);
      } catch (IOException e) {
        LOG.error("Could not poll stream {}", streamId.getId(), e);
      } catch (Throwable t) {
        LOG.error("Error in scheduled polling for stream {}", streamId.getId(), t);
      }
    }

    @Override
    protected Scheduler scheduler() {
      return Scheduler.newFixedRateSchedule(pollingDelay, pollingDelay, TimeUnit.MILLISECONDS);
    }

    @Override
    protected ScheduledExecutorService executor() {
      return streamPollingExecutor;
    }

    @Override
    public Type getNotificationType() {
      return StreamSizeNotification.class;
    }

    @Override
    public void received(final StreamSizeNotification notification, NotificationContext notificationContext) {
      // We only use the stream size notification if it came after the last seen notification
      if (lastNotification != null && notification.getTimestamp() <= lastNotification.getTimestamp()) {
        return;
      }

      lastNotification = notification;
      if (activeTasks.get() <= 0) {
        return;
      }

      boolean poll = false;
      Long estimate = null;
      synchronized (deltaLock) {
        if (delta == null) {
          poll = true;
        } else {
          for (StreamSizeScheduleTask streamSizeScheduleTask : scheduleTasks.values()) {
            if (streamSizeScheduleTask.shouldTriggerProgram(notification.getSize() - delta)) {
              poll = true;
              estimate = notification.getSize() - delta;
              break;
            }
          }
        }
      }

      if (poll) {
        pollAfterNotification(notification, estimate);
      }
    }

    /**
     * @return number of active schedule tasks for this {@link StreamSubscriber}
     */
    public int getActiveTasksCount() {
      return activeTasks.get();
    }

    /**
     * Poll the stream size using metrics after receiving a notification, either to set the delta between metric value
     * and notification value, or because the notification indicates that one {@link StreamSizeScheduleTask} will
     * execute, and polling the stream is required to confirm the information.
     *
     * @param notification {@link StreamSizeNotification} received which triggered polling
     * @param estimate size of data present in the stream, in bytes, which will trigger the execution of a program
     *                 in one of the {@link StreamSizeScheduleTask} present in this {@link StreamSubscriber}. It
     *                 can be null if, when receiving the {@code notification}, not enough information was present
     *                 to compute an estimate - ie, the {@code delta} was null
     */
    private void pollAfterNotification(final StreamSizeNotification notification, @Nullable final Long estimate) {
      final AtomicBoolean firstPoll = new AtomicBoolean(true);
      final AtomicInteger pollRetry = new AtomicInteger(POLLING_AFTER_NOTIFICATION_RETRY);
      pollBookingExecutor.schedule(new Runnable() {
        @Override
        public void run() {
          try {
            StreamSize streamSize;
            boolean estimateReached = false;
            synchronized (deltaLock) {
              streamSize = pollOnce();
              if (firstPoll.compareAndSet(true, false)) {
                // The first polling will recalibrate the delta, for future use when receiving a notification
                delta = notification.getSize() - streamSize.getSize();
              }
              if (estimate != null && streamSize.getSize() >= estimate) {
                estimateReached = true;
              }
            }

            // It is always worth it to send the latest stream size to the active tasks. Even if the estimate was
            // not reached, one of the tasks might expect less data than shown by the estimate
            sendPollingInfoToActiveTasks(streamSize);

            // TODO instead of relying on expected size to retry polling, use notification timestamp VS
            // metric timestamp [CDAP-1676]
            if (estimate != null && !estimateReached && pollRetry.decrementAndGet() >= 0) {
              pollBookingExecutor.schedule(this, Constants.MetricsCollector.DEFAULT_FREQUENCY_SECONDS,
                                           TimeUnit.SECONDS);
            } else if (estimate != null && !estimateReached) {
              LOG.debug("Polling estimate {} was not reached for stream {} after {} retries",
                        estimate, streamId.getId(), POLLING_AFTER_NOTIFICATION_RETRY);
            }
          } catch (IOException e) {
            LOG.error("Could not poll stream {}", streamId.getId(), e);
          } catch (Throwable t) {
            LOG.error("Error when polling stream {} and sending info to active tasks", streamId.getId(), t);
          }
        }
      }, Constants.MetricsCollector.DEFAULT_FREQUENCY_SECONDS, TimeUnit.SECONDS);
    }

    /**
     * Add a new scheduling task to this {@link StreamSubscriber}.
     */
    public void createScheduleTask(Id.Program programId, SchedulableProgramType programType,
                                   StreamSizeSchedule streamSizeSchedule) throws SchedulerException {
      StreamSize streamSize;
      synchronized (this) {
        String scheduleId = AbstractSchedulerService.scheduleIdFor(programId, programType,
                                                                   streamSizeSchedule.getName());
        StreamSizeScheduleTask previous = scheduleTasks.get(scheduleId);
        if (previous != null) {
          // We cannot replace an existing schedule - that functionality is not wanted - yet
          throw new SchedulerException("Tried to overwrite schedule " + streamSizeSchedule.getName());
        }

        try {
          streamSize = pollOnce();
        } catch (IOException e) {
          // Polling should not fail when creating a schedule for the first time -
          // the whole logic of stream size schedules relies on it
          throw new SchedulerException("Polling could not be performed on stream " +
                                         streamSizeSchedule.getStreamName(),
                                       e);
        }

        // Initialize the schedule task
        StreamSizeScheduleTask newTask = new StreamSizeScheduleTask(programId, programType, streamSizeSchedule);

        // First time that we create this schedule, it has to be initialized with the latest polling info
        newTask.startNewSchedule(streamSize.getSize(), streamSize.getTimestamp());

        // We only modify the scheduleTasks if the persistence in startSchedule() did not throw any exception
        scheduleTasks.put(scheduleId, newTask);

        activeTasks.incrementAndGet();
      }

      sendPollingInfoToActiveTasks(streamSize);
    }

    /**
     * Add scheduling task coming from the persistent store to this {@link StreamSubscriber}.
     *
     * @param programId Program that needs to be run
     * @param programType type of program
     * @param streamSizeSchedule Schedule with which the program runs
     * @param active {@code true} if this schedule is active, {@code false} otherwise
     * @param basePollSize size, in bytes, used as the base count for this schedule
     * @param basePollTs timestamp, in milliseconds, which matches the time at which {@code basePollSize} was computed
     * @param lastRunSize size, in bytes, seen during the last execution of the {@code program}, or -1 if it never
     *                    happened yet
     * @param lastRunTs timestamp, in milliseconds, at which the {@code lastRunSize} was computed. -1 indicates that
     *                  the {@code program} was never executed via this {@code streamSizeSchedule} before
     * @throws SchedulerException if the schedule already exists in this {@link StreamSubscriber}
     */
    public synchronized void restoreScheduleFromStore(Id.Program programId, SchedulableProgramType programType,
                                                      StreamSizeSchedule streamSizeSchedule, boolean active,
                                                      long basePollSize, long basePollTs, long lastRunSize,
                                                      long lastRunTs) throws SchedulerException {
      String scheduleId = AbstractSchedulerService.scheduleIdFor(programId, programType,
                                                                 streamSizeSchedule.getName());
      StreamSizeScheduleTask previous = scheduleTasks.get(scheduleId);
      if (previous != null) {
        // We cannot replace an existing schedule - that functionality is not wanted - yet
        throw new SchedulerException("Tried to overwrite schedule " + streamSizeSchedule.getName());
      }

      // Initialize the schedule task
      StreamSizeScheduleTask newTask = new StreamSizeScheduleTask(programId, programType, streamSizeSchedule);
      newTask.startScheduleFromStore(basePollSize, basePollTs, lastRunSize, lastRunTs, active);
      scheduleTasks.put(scheduleId, newTask);

      if (active) {
        activeTasks.incrementAndGet();
      }
    }

    /**
     * Suspend a scheduling task that is based on the data received by the stream referenced by {@code this} object.
     */
    public synchronized void suspendScheduleTask(Id.Program programId, SchedulableProgramType programType,
<<<<<<< HEAD
                                                 String scheduleName) throws ScheduleNotFoundException {
      Id.Schedule schedule = Id.Schedule.from(programId, programType, scheduleName);
=======
                                                 String scheduleName)
      throws ScheduleNotFoundException, SchedulerException {
>>>>>>> 8d3682e1
      String scheduleId = AbstractSchedulerService.scheduleIdFor(programId, programType, scheduleName);
      StreamSizeScheduleTask task = scheduleTasks.get(scheduleId);
      if (task == null) {
        throw new ScheduleNotFoundException(schedule);
      }
      if (task.suspend()) {
        activeTasks.decrementAndGet();
      }
    }

    /**
     * Resume a scheduling task that is based on the data received by the stream referenced by {@code this} object.
     */
    public synchronized void resumeScheduleTask(Id.Program programId, SchedulableProgramType programType,
                                                String scheduleName)
      throws ScheduleNotFoundException, SchedulerException {
      final StreamSizeScheduleTask task;
      Id.Schedule schedule = Id.Schedule.from(programId, programType, scheduleName);
      String scheduleId = AbstractSchedulerService.scheduleIdFor(programId, programType, scheduleName);
      task = scheduleTasks.get(scheduleId);
      if (task == null) {
        throw new ScheduleNotFoundException(schedule);
      }
      if (!task.resume()) {
        return;
      }

      activeTasks.incrementAndGet();

      try {
        StreamSize streamSize = pollOnce();
        sendPollingInfoToActiveTasks(streamSize);
      } catch (IOException e) {
        LOG.debug("Ignoring stream events size polling after resuming schedule {} due to error",
                  scheduleName, e);
      }
    }

    /**
     * Updates the task of this {@link StreamSubscriber} that has the same ID as the given {@code schedule}
     * with the new schedule.
     */
    public synchronized void updateScheduleTask(Id.Program program, SchedulableProgramType programType,
<<<<<<< HEAD
                                                StreamSizeSchedule streamSizeSchedule)
      throws ScheduleNotFoundException {
      Id.Schedule schedule = Id.Schedule.from(program, programType, streamSizeSchedule.getName());
      String scheduleId = AbstractSchedulerService.scheduleIdFor(program, programType, streamSizeSchedule.getName());
=======
                                                StreamSizeSchedule schedule)
      throws ScheduleNotFoundException, SchedulerException {
      String scheduleId = AbstractSchedulerService.scheduleIdFor(program, programType, schedule.getName());
>>>>>>> 8d3682e1
      final StreamSizeScheduleTask scheduleTask = scheduleTasks.get(scheduleId);
      if (scheduleTask == null) {
        throw new ScheduleNotFoundException(schedule);
      }
      scheduleTask.updateSchedule(streamSizeSchedule);

      try {
        StreamSize streamSize = pollOnce();
        sendPollingInfoToActiveTasks(streamSize);
      } catch (IOException e) {
        LOG.debug("Ignoring stream events size polling after resuming schedule {} due to error",
                  schedule.getId(), e);
      }
    }

    /**
     * Delete a scheduling task that is based on the data received by the stream referenced by {@code this} object.
     */
    public synchronized void deleteSchedule(Id.Program programId, SchedulableProgramType programType,
<<<<<<< HEAD
                                            String scheduleName) throws ScheduleNotFoundException {
      Id.Schedule schedule = Id.Schedule.from(programId, programType, scheduleName);
=======
                                            String scheduleName) throws ScheduleNotFoundException, SchedulerException {
>>>>>>> 8d3682e1
      String scheduleId = AbstractSchedulerService.scheduleIdFor(programId, programType, scheduleName);
      StreamSizeScheduleTask scheduleTask = scheduleTasks.get(scheduleId);
      if (scheduleTask == null) {
        throw new ScheduleNotFoundException(schedule);
      }
      scheduleTask.deleteFromStore();

      // The task is only removed from the map of scheduleTasks if deleting it from the persistent
      // store succeeded in the previous call
      scheduleTasks.remove(scheduleId);

      if (scheduleTask.isActive()) {
        activeTasks.decrementAndGet();
      }
    }

    /**
     * Get the status a scheduling task that is based on the data received by the stream referenced by {@code this}
     * object.
     */
    public ScheduleState scheduleTaskState(Id.Program programId, SchedulableProgramType programType,
                                           String scheduleName) {
      StreamSizeScheduleTask task = scheduleTasks.get(AbstractSchedulerService.scheduleIdFor(programId, programType,
                                                                                             scheduleName));
      if (task == null) {
        return ScheduleState.NOT_FOUND;
      }
      return task.isActive() ? ScheduleState.SCHEDULED : ScheduleState.SUSPENDED;
    }

    public Id.Stream getStreamId() {
      return streamId;
    }

    /**
     * Poll the stream size using metrics.
     */
    private synchronized StreamSize pollOnce() throws IOException {
      StreamSize streamSize = queryStreamEventsSize();
      if (lastPollingInfo != null && streamSize.getSize() < lastPollingInfo.getSize()) {
        delta = null;
        for (StreamSizeScheduleTask streamSizeScheduleTask : scheduleTasks.values()) {
          streamSizeScheduleTask.reset(streamSize.getTimestamp());
        }
      }
      lastPollingInfo = streamSize;
      return streamSize;
    }

    /**
     * Send a {@link StreamSize} built using information from the stream metrics to all the active
     * {@link StreamSizeSchedule} referenced by this object.
     */
    private void sendPollingInfoToActiveTasks(final StreamSize pollingInfo) {
      for (final StreamSizeScheduleTask task : scheduleTasks.values()) {
        if (!task.isActive()) {
          continue;
        }
        sendPollingInfoExecutor.execute(new Runnable() {
          @Override
          public void run() {
            task.receivedPollingInformation(pollingInfo);
          }
        });
      }
    }

    private Id.NotificationFeed getFeed() {
      return new Id.NotificationFeed.Builder()
        .setNamespaceId(streamId.getNamespaceId())
        .setCategory(Constants.Notification.Stream.STREAM_FEED_CATEGORY)
        .setName(String.format("%sSize", streamId.getId()))
        .build();
    }

    /**
     * Query the metrics system to get the size of events ingested by a stream.
     *
     * @return size of events ingested by the stream so far, queried using the metric system
     */
    private StreamSize queryStreamEventsSize() throws IOException {
      MetricDataQuery metricDataQuery = new MetricDataQuery(
        0L, TimeUnit.MILLISECONDS.toSeconds(System.currentTimeMillis()),
        Integer.MAX_VALUE, "system.collect.bytes",
        MetricType.COUNTER,
        ImmutableMap.of(Constants.Metrics.Tag.NAMESPACE, streamId.getNamespaceId(),
                        Constants.Metrics.Tag.STREAM, streamId.getId()),
        ImmutableList.<String>of()
      );

      try {
        Collection<MetricTimeSeries> metrics = metricStore.query(metricDataQuery);
        if (metrics == null || metrics.isEmpty()) {
          // Data is not yet available, which means no data has been ingested by the stream yet
          return new StreamSize(0L, System.currentTimeMillis());
        }

        MetricTimeSeries metric = metrics.iterator().next();
        List<TimeValue> timeValues = metric.getTimeValues();
        if (timeValues == null || timeValues.size() != 1) {
          throw new IOException("Should collect exactly one time value");
        }
        TimeValue timeValue = timeValues.get(0);
        // The metric store gives us 0 as the timestamp, hence we cannot use it here
        return new StreamSize(timeValue.getValue(), System.currentTimeMillis());
      } catch (Exception e) {
        Throwables.propagateIfInstanceOf(e, IOException.class);
        throw new IOException(e);
      }
    }
  }

  /**
   * Wrapper around a {@link StreamSizeSchedule} which will run a program whenever it receives enough
   * data from a stream, via notifications.
   */
  private final class StreamSizeScheduleTask {
    private final Id.Program programId;
    private final SchedulableProgramType programType;
    private final AtomicBoolean active;
    private StreamSizeSchedule streamSizeSchedule;

    // Size, in bytes, given by the polling info which serves as a base when comparing polling info
    private long basePollSize;
    // Time, in milliseconds, when the previous attribute was computed
    private long basePollTs;

    // Size, in bytes, of the stream at the last recorded execution
    private long lastRunSize;
    // Logical time, in milliseconds, of the last recorded execution
    private long lastRunTs;

    private StreamSizeScheduleTask(Id.Program programId, SchedulableProgramType programType,
                                   StreamSizeSchedule streamSizeSchedule) {
      this.programId = programId;
      this.programType = programType;
      this.streamSizeSchedule = streamSizeSchedule;
      this.active = new AtomicBoolean(false);
    }

    /**
     * Start a new stream size schedule task. The task is set as active, and its last run information
     * set to -1.
     *
     * @param basePollSize base size of the stream to start counting from. This info comes from polling the stream
     * @param basePollTs time at which the {@code basePollSize} was obtained
     */
    public void startNewSchedule(long basePollSize, long basePollTs) throws SchedulerException {
      LOG.debug("Starting new schedule {} with basePollSize {}, basePollTs {}",
                streamSizeSchedule.getName(), basePollSize, basePollTs);
      this.basePollSize = basePollSize;
      this.basePollTs = basePollTs;
      this.lastRunSize = -1;
      this.lastRunTs = -1;
      this.active.set(true);

      try {
        scheduleStore.persist(programId, programType, streamSizeSchedule,
                              basePollSize, basePollTs, lastRunSize,
                              lastRunTs, this.active.get());
      } catch (Throwable t) {
        throw new SchedulerException("Error when persisting schedule " + streamSizeSchedule.getName() + "in store",
                                     t);
      }
    }

    /**
     * Start a stream size schedule task that comes from the persistent store.
     *
     * @param basePollSize base size of the stream to start counting from. This info comes from polling the stream
     * @param basePollTs time at which the {@code basePollSize} was obtained
     * @param lastRunSize size of the stream during the last run of the program. -1 if there is no such run
     * @param lastRunTs timestamp at which {@code lastRunSize} happened
     * @param active {@code true} if the schedule is active, {@code false} if it is suspended
     */
    public void startScheduleFromStore(long basePollSize, long basePollTs, long lastRunSize, long lastRunTs,
                                       boolean active) {
      LOG.debug("Starting schedule from store {} with basePollSize {}, basePollTs {}, active {}",
                streamSizeSchedule.getName(), basePollSize, basePollTs, active);
      this.basePollSize = basePollSize;
      this.basePollTs = basePollTs;
      this.lastRunSize = lastRunSize;
      this.lastRunTs = lastRunTs;
      this.active.set(active);
    }

    /**
     * Remove the schedule task information from the persistent store.
     *
     * @throws SchedulerException when the task could not be deleted from the store
     */
    public void deleteFromStore() throws SchedulerException {
      try {
        scheduleStore.delete(programId, programType, streamSizeSchedule.getName());
      } catch (Throwable t) {
        throw new SchedulerException("Error when deleting schedule " + streamSizeSchedule.getName() + "from store",
                                     t);
      }
    }

    public boolean isActive() {
      return active.get();
    }

    /**
     * Received stream size information coming from polling.
     *
     * @param pollingInfo {@link StreamSize} info that came from polling the stream using metrics
     */
    public void receivedPollingInformation(@Nonnull StreamSize pollingInfo) {
      Preconditions.checkNotNull(pollingInfo);
      if (!active.get()) {
        return;
      }

      final StreamSizeSchedule currentSchedule;
      final ImmutableMap.Builder<String, String> argsBuilder = ImmutableMap.builder();
      synchronized (this) {
        if (pollingInfo.getSize() - basePollSize < toBytes(streamSizeSchedule.getDataTriggerMB())) {
          return;
        }

        argsBuilder.put(ProgramOptionConstants.SCHEDULE_NAME, streamSizeSchedule.getName());
        argsBuilder.put(ProgramOptionConstants.LOGICAL_START_TIME, Long.toString(pollingInfo.getTimestamp()));
        argsBuilder.put(ProgramOptionConstants.RUN_DATA_SIZE, Long.toString(pollingInfo.getSize()));
        argsBuilder.put(ProgramOptionConstants.RUN_BASE_COUNT_TIME, Long.toString(basePollTs));
        argsBuilder.put(ProgramOptionConstants.RUN_BASE_COUNT_SIZE, Long.toString(basePollSize));

        if (lastRunSize != -1 && lastRunTs != -1) {
          argsBuilder.put(ProgramOptionConstants.LAST_SCHEDULED_RUN_LOGICAL_START_TIME, Long.toString(lastRunTs));
          argsBuilder.put(ProgramOptionConstants.LAST_SCHEDULED_RUN_DATA_SIZE, Long.toString(lastRunSize));
        }

        try {
          scheduleStore.updateBaseRun(programId, programType, streamSizeSchedule.getName(),
                                      pollingInfo.getSize(), pollingInfo.getTimestamp());
        } catch (Throwable t) {
          LOG.error("Error when persisting new base information for schedule {} in store. Program will not be executed",
                    streamSizeSchedule.getName(), t);
          return;
        }

        currentSchedule = streamSizeSchedule;
        basePollSize = pollingInfo.getSize();
        basePollTs = pollingInfo.getTimestamp();
      }

      final ScheduleTaskRunner taskRunner = new ScheduleTaskRunner(store, programRuntimeService, preferencesStore,
                                                                   taskExecutorService);
      try {
        scheduleStore.updateLastRun(programId, programType, streamSizeSchedule.getName(),
                                    pollingInfo.getSize(), pollingInfo.getTimestamp(),
                                    new DatasetBasedStreamSizeScheduleStore.TransactionMethod() {
                                      @Override
                                      public void execute() throws Exception {
                                        LOG.info("About to start streamSizeSchedule {}", currentSchedule.getName());
                                        taskRunner.run(programId, ProgramType.valueOf(programType.name()),
                                                       new BasicArguments(argsBuilder.build()));
                                      }
                                    });
        lastRunSize = pollingInfo.getSize();
        lastRunTs = pollingInfo.getTimestamp();
      } catch (Throwable t) {
        LOG.error("Error when persisting last run information for schedule {} in store",
                  streamSizeSchedule.getName(), t);
      }
    }

    /**
     * @return true if we successfully suspended the schedule, false if it was already suspended
     */
    public synchronized boolean suspend() throws SchedulerException {
      if (active.compareAndSet(true, false)) {
        try {
          scheduleStore.suspend(programId, programType, streamSizeSchedule.getName());
        } catch (Throwable t) {
          // Roll back change
          active.set(true);
          throw new SchedulerException("Error when suspending schedule " + streamSizeSchedule.getName() + "in store",
                                       t);
        }
        return true;
      }
      return false;
    }

    /**
     * @return true if we successfully resumed the schedule, false if it was already active
     */
    public synchronized boolean resume() throws SchedulerException {
      if (active.compareAndSet(false, true)) {
        try {
          scheduleStore.resume(programId, programType, streamSizeSchedule.getName());
          return true;
        } catch (Throwable t) {
          // Roll back change
          active.set(false);
          throw new SchedulerException("Error when resuming schedule " + streamSizeSchedule.getName() + "in store",
                                       t);
        }
      }
      return false;
    }

    /**
     * Replace the {@link StreamSizeSchedule} of this task.
     */
    public synchronized void updateSchedule(StreamSizeSchedule schedule) throws SchedulerException {
      if (!schedule.equals(streamSizeSchedule)) {
        try {
          scheduleStore.updateSchedule(programId, programType, streamSizeSchedule.getName(), schedule);
        } catch (Throwable t) {
          throw new SchedulerException("Error when updating schedule " + streamSizeSchedule.getName() + "in store",
                                       t);
        }
        streamSizeSchedule = schedule;
      }
    }

    /**
     * Indicates whether this task should trigger the execution of the program, or not.
     *
     * @param newEstimateSize estimate of the stream size as of now
     * @return {@code true} if this task should trigger, {@code false} otherwise
     */
    public boolean shouldTriggerProgram(long newEstimateSize) {
      return active.get() && newEstimateSize >= basePollSize + toBytes(streamSizeSchedule.getDataTriggerMB());
    }

    /**
     * Reset the base polling counters - it happens when polling the stream using metrics shows less data than
     * the previous poll. This can only be due to metrics deletion or metric TTL.
     *
     * @param timestamp timestamp set as the new base for polling
     */
    public void reset(long timestamp) {
      basePollSize = 0L;
      basePollTs = timestamp;
    }
  }

  /**
   * Class representing the size of data present in a stream at a given time.
   */
  private final class StreamSize {
    private final long size;
    private final long timestamp;

    private StreamSize(long size, long timestamp) {
      this.size = size;
      this.timestamp = timestamp;
    }

    public long getSize() {
      return size;
    }

    public long getTimestamp() {
      return timestamp;
    }
  }
}<|MERGE_RESOLUTION|>--- conflicted
+++ resolved
@@ -677,13 +677,10 @@
      * Suspend a scheduling task that is based on the data received by the stream referenced by {@code this} object.
      */
     public synchronized void suspendScheduleTask(Id.Program programId, SchedulableProgramType programType,
-<<<<<<< HEAD
-                                                 String scheduleName) throws ScheduleNotFoundException {
-      Id.Schedule schedule = Id.Schedule.from(programId, programType, scheduleName);
-=======
                                                  String scheduleName)
       throws ScheduleNotFoundException, SchedulerException {
->>>>>>> 8d3682e1
+
+      Id.Schedule schedule = Id.Schedule.from(programId, programType, scheduleName);
       String scheduleId = AbstractSchedulerService.scheduleIdFor(programId, programType, scheduleName);
       StreamSizeScheduleTask task = scheduleTasks.get(scheduleId);
       if (task == null) {
@@ -727,28 +724,23 @@
      * with the new schedule.
      */
     public synchronized void updateScheduleTask(Id.Program program, SchedulableProgramType programType,
-<<<<<<< HEAD
-                                                StreamSizeSchedule streamSizeSchedule)
-      throws ScheduleNotFoundException {
-      Id.Schedule schedule = Id.Schedule.from(program, programType, streamSizeSchedule.getName());
-      String scheduleId = AbstractSchedulerService.scheduleIdFor(program, programType, streamSizeSchedule.getName());
-=======
                                                 StreamSizeSchedule schedule)
       throws ScheduleNotFoundException, SchedulerException {
-      String scheduleId = AbstractSchedulerService.scheduleIdFor(program, programType, schedule.getName());
->>>>>>> 8d3682e1
+
+      Id.Schedule scheduleId = Id.Schedule.from(program, programType, schedule.getName());
+      String scheduleIdString = AbstractSchedulerService.scheduleIdFor(program, programType, schedule.getName());
       final StreamSizeScheduleTask scheduleTask = scheduleTasks.get(scheduleId);
       if (scheduleTask == null) {
-        throw new ScheduleNotFoundException(schedule);
-      }
-      scheduleTask.updateSchedule(streamSizeSchedule);
+        throw new ScheduleNotFoundException(scheduleId);
+      }
+      scheduleTask.updateSchedule(schedule);
 
       try {
         StreamSize streamSize = pollOnce();
         sendPollingInfoToActiveTasks(streamSize);
       } catch (IOException e) {
         LOG.debug("Ignoring stream events size polling after resuming schedule {} due to error",
-                  schedule.getId(), e);
+                  scheduleId.getId(), e);
       }
     }
 
@@ -756,12 +748,8 @@
      * Delete a scheduling task that is based on the data received by the stream referenced by {@code this} object.
      */
     public synchronized void deleteSchedule(Id.Program programId, SchedulableProgramType programType,
-<<<<<<< HEAD
-                                            String scheduleName) throws ScheduleNotFoundException {
+                                            String scheduleName) throws ScheduleNotFoundException, SchedulerException {
       Id.Schedule schedule = Id.Schedule.from(programId, programType, scheduleName);
-=======
-                                            String scheduleName) throws ScheduleNotFoundException, SchedulerException {
->>>>>>> 8d3682e1
       String scheduleId = AbstractSchedulerService.scheduleIdFor(programId, programType, scheduleName);
       StreamSizeScheduleTask scheduleTask = scheduleTasks.get(scheduleId);
       if (scheduleTask == null) {
