--- conflicted
+++ resolved
@@ -149,17 +149,7 @@
   public void getUserTables() throws Exception {
     exploreClient.submit(NAMESPACE_ID.toId(), "create table test (first INT, second STRING) " +
                            "ROW FORMAT DELIMITED FIELDS TERMINATED BY '\\t'").get();
-<<<<<<< HEAD
-    List<TableNameInfo> tables = exploreService.getTables(null);
-    Assert.assertEquals(ImmutableList.of(new TableNameInfo(NAMESPACE_DATABASE, MY_TABLE_NAME),
-                                         new TableNameInfo(NAMESPACE_DATABASE, "test"),
-                                         new TableNameInfo(OTHER_NAMESPACE_DATABASE, OTHER_MY_TABLE_NAME)),
-                        tables);
-
-    tables = exploreService.getTables(NAMESPACE_ID.getNamespace());
-=======
-    List<TableNameInfo> tables = exploreService.getTables(NAMESPACE_ID.getId());
->>>>>>> eefe20c3
+    List<TableNameInfo> tables = exploreService.getTables(NAMESPACE_ID.getNamespace());
     Assert.assertEquals(ImmutableList.of(new TableNameInfo(NAMESPACE_DATABASE, MY_TABLE_NAME),
                                          new TableNameInfo(NAMESPACE_DATABASE, "test")),
                         tables);
