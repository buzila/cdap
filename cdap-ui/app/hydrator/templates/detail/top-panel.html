--- conflicted
+++ resolved
@@ -96,11 +96,6 @@
             <span class="double-line" ng-if="(TopPanelCtrl.scheduleStatus === 'SUSPENDED' || TopPanelCtrl.scheduleStatus.error) && !TopPanelCtrl.scheduleLoading">
               <span class="fa icon-runtimestarttime"></span>
               <div class="button-label">
-<<<<<<< HEAD
-                <span>Start</span>
-                <br />
-=======
->>>>>>> cb3c99aa
                 <span>Schedule</span>
               </div>
             </span>
@@ -116,13 +111,7 @@
             <span class="double-line" ng-if="TopPanelCtrl.scheduleStatus ==='SCHEDULED' && !TopPanelCtrl.scheduleLoading">
               <span class="fa icon-runtimestarttime text-primary"></span>
               <div class="button-label">
-<<<<<<< HEAD
-                <span>Stop</span>
-                <br />
-                <span>Schedule</span>
-=======
                 <span>Unschedule</span>
->>>>>>> cb3c99aa
               </div>
             </span>
             <span ng-if="TopPanelCtrl.scheduleLoading">
