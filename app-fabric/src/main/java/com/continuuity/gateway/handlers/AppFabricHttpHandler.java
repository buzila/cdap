package com.continuuity.gateway.handlers;

import com.continuuity.api.ApplicationSpecification;
import com.continuuity.api.workflow.WorkflowSpecification;
import com.continuuity.app.Id;
import com.continuuity.app.ProgramStatus;
import com.continuuity.app.deploy.Manager;
import com.continuuity.app.deploy.ManagerFactory;
import com.continuuity.app.program.Program;
import com.continuuity.app.program.Programs;
import com.continuuity.app.program.Type;
import com.continuuity.app.runtime.ProgramController;
import com.continuuity.app.runtime.ProgramRuntimeService;
<<<<<<< HEAD
import com.continuuity.app.services.AppFabricService;
import com.continuuity.app.services.AppFabricServiceException;
import com.continuuity.app.services.AuthToken;
import com.continuuity.app.services.EntityType;
import com.continuuity.app.services.ProgramId;
=======
import com.continuuity.app.services.ArchiveId;
import com.continuuity.app.services.ArchiveInfo;
import com.continuuity.app.services.AuthToken;
import com.continuuity.app.services.DeployStatus;
import com.continuuity.app.services.DeploymentStatus;
import com.continuuity.app.services.ProgramId;
import com.continuuity.app.services.RunIdentifier;
>>>>>>> e8f33e71
import com.continuuity.app.store.Store;
import com.continuuity.app.store.StoreFactory;
import com.continuuity.common.conf.CConfiguration;
import com.continuuity.common.conf.Constants;
import com.continuuity.data2.OperationException;
import com.continuuity.gateway.auth.Authenticator;
import com.continuuity.gateway.handlers.util.ThriftHelper;
import com.continuuity.http.HttpResponder;
import com.continuuity.internal.UserErrors;
import com.continuuity.internal.UserMessages;
import com.continuuity.internal.app.deploy.ProgramTerminator;
import com.continuuity.internal.app.deploy.SessionInfo;
import com.continuuity.internal.app.deploy.pipeline.ApplicationWithPrograms;
import com.continuuity.internal.app.runtime.AbstractListener;
import com.continuuity.internal.app.runtime.BasicArguments;
import com.continuuity.internal.app.runtime.ProgramOptionConstants;
import com.continuuity.internal.app.runtime.SimpleProgramOptions;
import com.continuuity.internal.app.runtime.schedule.Scheduler;
import com.continuuity.internal.filesystem.LocationCodec;
import com.google.common.base.Charsets;
import com.google.common.base.Preconditions;
import com.google.common.collect.ImmutableMap;
import com.google.common.collect.Maps;
import com.google.common.io.Closeables;
import com.google.common.io.InputSupplier;
import com.google.common.io.OutputSupplier;
import com.google.gson.Gson;
import com.google.gson.GsonBuilder;
import com.google.gson.JsonObject;
import com.google.gson.JsonSyntaxException;
import com.google.gson.reflect.TypeToken;
import com.google.inject.Inject;
<<<<<<< HEAD
import org.apache.thrift.TException;
import org.apache.thrift.protocol.TProtocol;
=======
import org.apache.twill.api.RunId;
>>>>>>> e8f33e71
import org.apache.twill.common.Threads;
import org.apache.twill.filesystem.Location;
import org.apache.twill.filesystem.LocationFactory;
import org.jboss.netty.buffer.ChannelBuffer;
import org.jboss.netty.buffer.ChannelBufferInputStream;
import org.jboss.netty.handler.codec.http.HttpRequest;
import org.jboss.netty.handler.codec.http.HttpResponseStatus;
import org.slf4j.Logger;
import org.slf4j.LoggerFactory;

import javax.annotation.Nullable;
import javax.ws.rs.GET;
import javax.ws.rs.POST;
import javax.ws.rs.PUT;
import javax.ws.rs.Path;
import javax.ws.rs.PathParam;
import java.io.FileNotFoundException;
import java.io.IOException;
import java.io.InputStreamReader;
import java.io.OutputStream;
import java.io.OutputStreamWriter;
import java.io.Reader;
import java.io.Writer;
import java.util.Collection;
import java.util.List;
import java.util.Map;
import java.util.concurrent.ExecutionException;
import java.util.concurrent.TimeUnit;


/**
 *  HttpHandler class for app-fabric requests.
 */
@Path(Constants.Gateway.GATEWAY_VERSION) //this will be removed/changed when gateway goes.
public class AppFabricHttpHandler extends AuthenticatedHttpHandler {
  private static final Logger LOG = LoggerFactory.getLogger(AppFabricHttpHandler.class);

  private static final java.lang.reflect.Type MAP_STRING_STRING_TYPE
    = new TypeToken<Map<String, String>>() { }.getType();

  /**
   * Json serializer.
   */
  private static final Gson GSON = new Gson();

  /**
   * Configuration object passed from higher up.
   */
  private final CConfiguration configuration;

  /**
   * Factory for handling the location - can do both in either Distributed or Local mode.
   */
  private final LocationFactory locationFactory;


  /**
   * Runtime program service for running and managing programs.
   */
  private final ProgramRuntimeService runtimeService;

  /**
   * App fabric output directory.
   */
  private final String appFabricDir;

  /**
   * Maintains a mapping of transient session state. The state is stored in memory,
   * in case of failure, all the current running sessions will be terminated. As
   * per the current implementation only connection per account is allowed to upload.
   */
  private final Map<String, SessionInfo> sessions = Maps.newConcurrentMap();

  /**
   * Store manages non-runtime lifecycle.
   */
  private final Store store;

  private static final String ARCHIVE_NAME_HEADER = "X-Archive-Name";

  private final WorkflowClient workflowClient;


  /**
   * The directory where the uploaded files would be placed.
   */
  private final String archiveDir;

  /**
   * DeploymentManager responsible for running pipeline.
   */
  private final ManagerFactory managerFactory;
  private final Scheduler scheduler;

  private static final Map<String, Type> runnableTypeMap = ImmutableMap.of(
      "mapreduce", Type.MAPREDUCE,
      "flows", Type.FLOW,
      "procedures", Type.PROCEDURE,
      "workflows", Type.WORKFLOW,
      "webapp", Type.WEBAPP
  );

  private enum AppFabricServiceStatus {

    OK(HttpResponseStatus.OK, ""),
    PROGRAM_ALREADY_RUNNING(HttpResponseStatus.CONFLICT, "Program is already running"),
    PROGRAM_ALREADY_STOPPED(HttpResponseStatus.CONFLICT, "Program already stopped"),
    RUNTIME_INFO_NOT_FOUND(HttpResponseStatus.CONFLICT,
        UserMessages.getMessage(UserErrors.RUNTIME_INFO_NOT_FOUND)),
    PROGRAM_NOT_FOUND(HttpResponseStatus.NOT_FOUND, "Program not found"),
    INTERNAL_ERROR(HttpResponseStatus.INTERNAL_SERVER_ERROR, "");

    private final HttpResponseStatus code;
    private final String message;

    /**
     * Describes the output status of app fabric operations.
     */
    private AppFabricServiceStatus(HttpResponseStatus code, String message) {
      this.code = code;
      this.message = message;
    }

    public HttpResponseStatus getCode() {
      return code;
    }

    public String getMessage() {
      return message;
    }
  }


  /**
   * Constructs an new instance. Parameters are binded by Guice.
   */
  @Inject
  public AppFabricHttpHandler(Authenticator authenticator, CConfiguration configuration,
                              LocationFactory locationFactory, ManagerFactory managerFactory,
                              StoreFactory storeFactory,
                              ProgramRuntimeService runtimeService,
                              WorkflowClient workflowClient, Scheduler service) {
    super(authenticator);
    this.locationFactory = locationFactory;
    this.managerFactory = managerFactory;
    this.configuration = configuration;
    this.runtimeService = runtimeService;
    this.appFabricDir = configuration.get(Constants.AppFabric.OUTPUT_DIR,
                                          System.getProperty("java.io.tmpdir"));
    this.archiveDir = this.appFabricDir + "/archive";
    this.store = storeFactory.create();
    this.workflowClient = workflowClient;
    this.scheduler = service;

  }

  /**
   * Ping: responds with an OK message.
   */
  @Path("/ping")
  @GET
  public void Get(HttpRequest request, HttpResponder response){
    response.sendString(HttpResponseStatus.OK, "OK");
  }


  /**
   * Returns status of a runnable specified by the type{flows,workflows,mapreduce,procedures}.
   */
  @GET
  @Path("/apps/{app-id}/{runnable-type}/{runnable-id}/status")
  public void getStatus(final HttpRequest request, final HttpResponder responder,
                        @PathParam("app-id") final String appId,
                        @PathParam("runnable-type") final String runnableType,
                        @PathParam("runnable-id") final String runnableId){

    LOG.trace("Status call from AppFabricHttpHandler for app {} : {} id {}", appId, runnableType, runnableId);

    String accountId = getAuthenticatedAccountId(request);
    Id.Program id = Id.Program.from(accountId, appId, runnableId);
    Type type = runnableTypeMap.get(runnableType);

    try {
      if (type == Type.MAPREDUCE) {
        String workflowName = getWorkflowName(id.getId());
        if (workflowName != null) {
          //mapreduce is part of a workflow
          workflowClient.getWorkflowStatus(id.getAccountId(), id.getApplicationId(),
                                           workflowName, new WorkflowClient.Callback() {
              @Override
              public void handle(WorkflowClient.Status status) {
                JsonObject reply = new JsonObject();
                if (status.getCode().equals(WorkflowClient.Status.Code.OK)) {
                  reply.addProperty("status", "RUNNING");
                } else {
                  reply.addProperty("status", "STOPPED");
                }
                responder.sendJson(HttpResponseStatus.OK, reply);
              }
            }
          );
        } else {
          //mapreduce is not part of a workflow
          runnableStatus(responder, id, type);
        }
      } else if (type == null){
        responder.sendStatus(HttpResponseStatus.NOT_FOUND);
      } else {
        runnableStatus(responder, id, type);
      }
    } catch (SecurityException e) {
      responder.sendStatus(HttpResponseStatus.UNAUTHORIZED);
    } catch (Throwable e) {
      LOG.error("Got exception:", e);
      responder.sendStatus(HttpResponseStatus.INTERNAL_SERVER_ERROR);
    }
  }

  /**
   * Get workflow name from mapreduceId.
   * Format of mapreduceId: WorkflowName_mapreduceName, if the mapreduce is a part of workflow.
   *
   * @param mapreduceId id of the mapreduce job in reactor.
   * @return workflow name if exists null otherwise
   */
  private String getWorkflowName(String mapreduceId) {
    String [] splits = mapreduceId.split("_");
    if (splits.length > 1) {
      return splits[0];
    } else {
      return null;
    }
  }

  private void runnableStatus(HttpResponder responder, Id.Program id, Type type) {
    try {
      ProgramStatus status = getProgramStatus(id, type);
      if (status.getStatus().equals("NOT_FOUND")){
        responder.sendStatus(HttpResponseStatus.NOT_FOUND);
      } else {
        JsonObject reply = new JsonObject();
        reply.addProperty("status", status.getStatus());
        responder.sendJson(HttpResponseStatus.OK, reply);
      }
    } catch (SecurityException e) {
      responder.sendStatus(HttpResponseStatus.UNAUTHORIZED);
    } catch (Throwable e) {
      LOG.error("Got exception:", e);
      responder.sendStatus(HttpResponseStatus.INTERNAL_SERVER_ERROR);
    }
  }


  /**
   * Starts a program.
   */
  @POST
  @Path("/apps/{app-id}/{runnable-type}/{runnable-id}/start")
  public void startProgram(HttpRequest request, HttpResponder responder,
                           @PathParam("app-id") final String appId,
                           @PathParam("runnable-type") final String runnableType,
                           @PathParam("runnable-id") final String runnableId) {
    startStopProgram(request, responder, appId, runnableType, runnableId, "start");
  }

  /**
   * Stops a program.
   */
  @POST
  @Path("/apps/{app-id}/{runnable-type}/{runnable-id}/stop")
  public void stopProgram(HttpRequest request, HttpResponder responder,
                          @PathParam("app-id") final String appId,
                          @PathParam("runnable-type") final String runnableType,
                          @PathParam("runnable-id") final String runnableId){
    startStopProgram(request, responder, appId, runnableType, runnableId, "stop");
  }

  /**
   * Starts / stops a program.
   */
  private synchronized void startStopProgram(HttpRequest request, HttpResponder responder,
                                             final String appId, final String runnableType,
                                             final String runnableId, final String action) {
    Type type = runnableTypeMap.get(runnableType);

    if (type == null || (type == Type.WORKFLOW && "stop".equals(action))) {
      responder.sendStatus(HttpResponseStatus.NOT_FOUND);
    } else {
      LOG.trace("{} call from AppFabricHttpHandler for app {}, flow type {} id {}",
          action, appId, runnableType, runnableId);
      runnableStartStop(request, responder, appId, runnableId, type, action);
    }
  }

  private void runnableStartStop(HttpRequest request, HttpResponder responder,
                                 String appId, String runnableId, Type type,
                                 String action) {
    try {
      String accountId = getAuthenticatedAccountId(request);
      Id.Program id = Id.Program.from(accountId, appId, runnableId);
      AppFabricServiceStatus status = null;
      if ("start".equals(action)) {
        status = start(id, type, decodeArguments(request));
      } else if ("stop".equals(action)) {
        status = stop(id, type);
      }
      if (status == AppFabricServiceStatus.INTERNAL_ERROR) {
        responder.sendStatus(HttpResponseStatus.INTERNAL_SERVER_ERROR);
      }
      responder.sendString(status.getCode(), status.getMessage());
    } catch (SecurityException e) {
      responder.sendStatus(HttpResponseStatus.UNAUTHORIZED);
    } catch (Throwable e) {
      LOG.error("Got exception:", e);
      responder.sendStatus(HttpResponseStatus.INTERNAL_SERVER_ERROR);
    }
  }

  private Map<String, String> decodeArguments(HttpRequest request) throws IOException {
    ChannelBuffer content = request.getContent();
    if (!content.readable()) {
      return ImmutableMap.of();
    }
    Reader reader = new InputStreamReader(new ChannelBufferInputStream(content), Charsets.UTF_8);
    try {
      Map<String, String> args = GSON.fromJson(reader, MAP_STRING_STRING_TYPE);
      return args == null ? ImmutableMap.<String, String>of() : args;
    } catch (JsonSyntaxException e) {
      LOG.info("Failed to parse runtime arguments on {}", request.getUri(), e);
      throw e;
    } finally {
      reader.close();
    }
  }


  /**
   * Starts a Program.
   */
  private AppFabricServiceStatus start(final Id.Program id, Type type, Map<String, String> arguments) {

    try {
      ProgramRuntimeService.RuntimeInfo existingRuntimeInfo = findRuntimeInfo(id, type);
      if (existingRuntimeInfo != null) {
        return AppFabricServiceStatus.PROGRAM_ALREADY_RUNNING;
      }

      Program program = store.loadProgram(id, type);
      if (program == null) {
        return AppFabricServiceStatus.PROGRAM_NOT_FOUND;
      }

      BasicArguments userArguments = new BasicArguments();
      if (arguments != null) {
        userArguments = new BasicArguments(arguments);
      }

      ProgramRuntimeService.RuntimeInfo runtimeInfo =
          runtimeService.run(program, new SimpleProgramOptions(id.getId(),
              new BasicArguments(),
              userArguments));
      ProgramController controller = runtimeInfo.getController();
      final String runId = controller.getRunId().getId();

      controller.addListener(new AbstractListener() {
        @Override
        public void stopped() {
          store.setStop(id, runId,
              TimeUnit.SECONDS.convert(System.currentTimeMillis(), TimeUnit.MILLISECONDS),
              ProgramController.State.STOPPED.toString());
        }

        @Override
        public void error(Throwable cause) {
          LOG.info("Program stopped with error {}, {}", id, runId, cause);
          store.setStop(id, runId,
              TimeUnit.SECONDS.convert(System.currentTimeMillis(), TimeUnit.MILLISECONDS),
              ProgramController.State.ERROR.toString());
        }
      }, Threads.SAME_THREAD_EXECUTOR);


      store.setStart(id, runId, TimeUnit.SECONDS.convert(System.currentTimeMillis(), TimeUnit.MILLISECONDS));
      return AppFabricServiceStatus.OK;
    } catch (Throwable throwable) {
      LOG.error(throwable.getMessage(), throwable);
      return AppFabricServiceStatus.INTERNAL_ERROR;
    }
  }

  /**
   * Stops a Program.
   */
  private AppFabricServiceStatus stop(Id.Program identifier, Type type) {
    ProgramRuntimeService.RuntimeInfo runtimeInfo = findRuntimeInfo(identifier, type);
    if (runtimeInfo == null) {
      try {
        ProgramStatus status = getProgramStatus(identifier, type);
        if ("NOT_FOUND".equals(status.getStatus())) {
          return AppFabricServiceStatus.PROGRAM_NOT_FOUND;
        } else if (ProgramController.State.STOPPED.toString().equals(status.getStatus())) {
          return AppFabricServiceStatus.PROGRAM_ALREADY_STOPPED;
        } else {
          return AppFabricServiceStatus.RUNTIME_INFO_NOT_FOUND;
        }
      } catch (Exception e) {
        return AppFabricServiceStatus.INTERNAL_ERROR;
      }
    }

    try {
      Preconditions.checkNotNull(runtimeInfo, UserMessages.getMessage(UserErrors.RUNTIME_INFO_NOT_FOUND));
      ProgramController controller = runtimeInfo.getController();
      controller.stop().get();
      return AppFabricServiceStatus.OK;
    } catch (Throwable throwable) {
      LOG.warn(throwable.getMessage(), throwable);
      return AppFabricServiceStatus.INTERNAL_ERROR;
    }
  }


  /**
   * Returns number of instances for a flowlet within a flow.
   */
  @GET
  @Path("/apps/{app-id}/flows/{flow-id}/flowlets/{flowlet-id}/instances")
  public void getFlowletInstances(HttpRequest request, HttpResponder responder,
                                  @PathParam("app-id") final String appId, @PathParam("flow-id") final String flowId,
                                  @PathParam("flowlet-id") final String flowletId) {
    try {
      String accountId = getAuthenticatedAccountId(request);
      int count = store.getFlowletInstances(Id.Program.from(accountId, appId, flowId), flowletId);
      JsonObject reply = new JsonObject();
      reply.addProperty("instances", count);
      responder.sendJson(HttpResponseStatus.OK, reply);
    } catch (SecurityException e) {
      responder.sendStatus(HttpResponseStatus.UNAUTHORIZED);
    } catch (Throwable e) {
      LOG.error("Got exception:", e);
      responder.sendStatus(HttpResponseStatus.INTERNAL_SERVER_ERROR);
    }
  }

  /**
   * Increases number of instance for a flowlet within a flow.
   */
  @PUT
  @Path("/apps/{app-id}/flows/{flow-id}/flowlets/{flowlet-id}/instances")
  public void setFlowletInstances(HttpRequest request, HttpResponder responder,
                                  @PathParam("app-id") final String appId, @PathParam("flow-id") final String flowId,
                                  @PathParam("flowlet-id") final String flowletId) {
    Short instances = 0;
    try {
      instances = getInstances(request);
      if (instances < 1) {
        responder.sendString(HttpResponseStatus.BAD_REQUEST, "Instance count should be greater than 0");
        return;
      }
    } catch (Throwable th) {
      responder.sendString(HttpResponseStatus.BAD_REQUEST, "Invalid instance count.");
      return;
    }

    try {
      String accountId = getAuthenticatedAccountId(request);
      Id.Program programID = Id.Program.from(accountId, appId, flowId);
      int oldInstances = store.getFlowletInstances(programID, flowletId);
      if (oldInstances != (int) instances) {
        store.setFlowletInstances(programID, flowletId, instances);
        ProgramRuntimeService.RuntimeInfo runtimeInfo = findRuntimeInfo(accountId, appId, flowId, Type.FLOW);
        if (runtimeInfo != null) {
          runtimeInfo.getController().command(ProgramOptionConstants.FLOWLET_INSTANCES,
                                              ImmutableMap.of("flowlet", flowletId,
                                                              "newInstances", String.valueOf((int) instances),
                                                              "oldInstances", String.valueOf(oldInstances))).get();
        }
      }
        responder.sendStatus(HttpResponseStatus.OK);
      } catch (SecurityException e) {
      responder.sendStatus(HttpResponseStatus.UNAUTHORIZED);
    } catch (Throwable e) {
      LOG.error("Got exception:", e);
      responder.sendStatus(HttpResponseStatus.INTERNAL_SERVER_ERROR);
    }
  }

  private short getInstances(HttpRequest request) throws IOException, NumberFormatException {
    String instanceCount = "";
    Map<String, String> arguments = decodeArguments(request);
    if (!arguments.isEmpty()) {
      instanceCount = arguments.get("instances");
    }
    return Short.parseShort(instanceCount);
  }

  private synchronized ProgramStatus getProgramStatus(Id.Program id, Type type)
    throws Exception {

    try {
      ProgramRuntimeService.RuntimeInfo runtimeInfo = findRuntimeInfo(id, type);

      if (runtimeInfo == null) {
        if (type != Type.WEBAPP) {
          //Runtime info not found. Check to see if the program exists.
          String spec = getSpecification(id, type);
          if (spec == null || spec.isEmpty()) {
            // program doesn't exist
            return new ProgramStatus(id.getApplicationId(), id.getId(), "NOT_FOUND");
          } else {
            // program exists and not running. so return stopped.
            return new ProgramStatus(id.getApplicationId(), id.getId(), ProgramController.State.STOPPED.toString());
          }
        } else {
          // TODO: Fetching webapp status is a hack. This will be fixed when webapp spec is added.
          Location webappLoc = null;
          try {
            Id.Program programId = Id.Program.from(id.getAccountId(), id.getApplicationId(), id.getId());
            webappLoc = Programs.programLocation(locationFactory, appFabricDir, programId, Type.WEBAPP);
          } catch (FileNotFoundException e) {
            // No location found for webapp, no need to log this exception
          }

          if (webappLoc != null && webappLoc.exists()) {
            // webapp exists and not running. so return stopped.
            return new ProgramStatus(id.getApplicationId(), id.getId(), ProgramController.State.STOPPED.toString());
          } else {
            // webapp doesn't exist
            return new ProgramStatus(id.getApplicationId(), id.getId(), "NOT_FOUND");
          }
        }
      }

      String status = controllerStateToString(runtimeInfo.getController().getState());
      return new ProgramStatus(id.getApplicationId(), id.getId(), status);
    } catch (Throwable throwable) {
      LOG.warn(throwable.getMessage(), throwable);
      throw new Exception(throwable.getMessage());
    }
  }

  /**
   * Deploys an application with the specified name.
   */
  @PUT
  @Path("/apps/{app-id}")
  public void deploy(HttpRequest request, HttpResponder responder, @PathParam("app-id") final String appId) {
    deployApp(request, responder, appId);
  }

  /**
   * Deploys an application.
   */
  @POST
  @Path("/apps")
  public void deploy(HttpRequest request, HttpResponder responder) {
    // null means use name provided by app spec
    deployApp(request, responder, null);
  }

  /**
   * Deploys an application.
   */
  private void deployApp(HttpRequest request, HttpResponder responder, final String appId) {
    try {
      String accountId = getAuthenticatedAccountId(request);
      String archiveName = request.getHeader(ARCHIVE_NAME_HEADER);
      if (archiveName == null || archiveName.isEmpty()) {
        responder.sendString(HttpResponseStatus.BAD_REQUEST, ARCHIVE_NAME_HEADER + " header not present");
        return;
      }
      ChannelBuffer content = request.getContent();
      if (content == null) {
        responder.sendString(HttpResponseStatus.BAD_REQUEST, "Archive is null");
        return;
      }

      try {
        ArchiveInfo rInfo = new ArchiveInfo(accountId, archiveName);
        rInfo.setApplicationId(appId);
        ArchiveId rIdentifier = init(rInfo);
        SessionInfo info = sessions.get(rIdentifier.getAccountId()).setStatus(DeployStatus.UPLOADING);
        OutputStream stream = info.getOutputStream();
        int length = content.readableBytes();
        byte[] archive = new byte[length];
        content.readSlice(length).toByteBuffer().get(archive);
        stream.write(archive);
        deploy(rIdentifier);
        responder.sendStatus(HttpResponseStatus.OK);

      } catch (Throwable throwable) {
        LOG.warn(throwable.getMessage(), throwable);
        throw new Exception("Failed to write channel buffer content.");
      }
    } catch (SecurityException e) {
      responder.sendStatus(HttpResponseStatus.UNAUTHORIZED);
    } catch (Throwable e) {
      LOG.error("Got exception:", e);
      responder.sendString(HttpResponseStatus.BAD_REQUEST, e.getMessage());
    }
  }

  private void setupSchedules(String accountId, ApplicationSpecification specification)  throws IOException {

    for (Map.Entry<String, WorkflowSpecification> entry : specification.getWorkflows().entrySet()){
      Id.Program programId = Id.Program.from(accountId, specification.getName(), entry.getKey());
      List<String> existingSchedules = scheduler.getScheduleIds(programId, Type.WORKFLOW);
      //Delete the existing schedules and add new ones.
      if (!existingSchedules.isEmpty()){
        scheduler.deleteSchedules(programId, Type.WORKFLOW, existingSchedules);
      }
      // Add new schedules.
      if (!entry.getValue().getSchedules().isEmpty()) {
        scheduler.schedule(programId, Type.WORKFLOW, entry.getValue().getSchedules());
      }
    }
  }

  // deploy helper
  private void deploy(final ArchiveId resource) throws Exception {
    LOG.debug("Finishing deploy of application " + resource.toString());
    if (!sessions.containsKey(resource.getAccountId())) {
      throw new Exception("No information about archive being uploaded is available.");
    }

    final SessionInfo sessionInfo = sessions.get(resource.getAccountId());
    DeployStatus status = sessionInfo.getStatus();
    try {
      Id.Account id = Id.Account.from(resource.getAccountId());
      Location archiveLocation = sessionInfo.getArchiveLocation();
      sessionInfo.getOutputStream().close();
      sessionInfo.setStatus(DeployStatus.VERIFYING);
      Manager<Location, ApplicationWithPrograms> manager = managerFactory.create(new ProgramTerminator() {
        @Override
        public void stop(Id.Account id, Id.Program programId, Type type) throws ExecutionException {
          deleteHandler(programId, type);
        }
      });

      ApplicationWithPrograms applicationWithPrograms =
        manager.deploy(id, sessionInfo.getApplicationId(), archiveLocation).get();
      ApplicationSpecification specification = applicationWithPrograms.getAppSpecLoc().getSpecification();

      setupSchedules(resource.getAccountId(), specification);
      status = DeployStatus.DEPLOYED;

    } catch (Throwable e) {
      LOG.warn(e.getMessage(), e);

      status = DeployStatus.FAILED;
      if (e instanceof ExecutionException) {
        Throwable cause = e.getCause();

        if (cause instanceof ClassNotFoundException) {
          status.setMessage(String.format(UserMessages.getMessage(UserErrors.CLASS_NOT_FOUND), cause.getMessage()));
        } else if (cause instanceof IllegalArgumentException) {
          status.setMessage(String.format(UserMessages.getMessage(UserErrors.SPECIFICATION_ERROR), cause.getMessage()));
        } else {
          status.setMessage(cause.getMessage());
        }
      }

      status.setMessage(e.getMessage());
      throw new Exception(e.getMessage());
    } finally {
      save(sessionInfo.setStatus(status));
      sessions.remove(resource.getAccountId());
    }
  }

  /**
   * Defines the class for sending deploy status to client.
   */
  private static class Status {
    private final int code;
    private final String status;
    private final String message;

    public Status(int code, String message) {
      this.code = code;
      this.status = DeployStatus.getMessage(code);
      this.message = message;
    }
  }
  /**
   * Gets application deployment status.
   */
  @GET
  @Path("/deploy/status")
  public void getDeployStatus(HttpRequest request, HttpResponder responder) {
    try {
      String accountId = getAuthenticatedAccountId(request);
      AuthToken token = new AuthToken(request.getHeader(Constants.Gateway.CONTINUUITY_API_KEY));
      DeploymentStatus status  = dstatus(new ArchiveId(accountId, "", ""));
      LOG.trace("Deployment status call at AppFabricHttpHandler , Status: {}", status);
      responder.sendJson(HttpResponseStatus.OK, new Status(status.getOverall(), status.getMessage()));
    } catch (SecurityException e) {
      responder.sendStatus(HttpResponseStatus.UNAUTHORIZED);
    } catch (Throwable e) {
      LOG.error("Got exception:", e);
      responder.sendStatus(HttpResponseStatus.INTERNAL_SERVER_ERROR);
    }
  }

  /*
   * Retrieves a {@link SessionInfo} from the file system.
   */
  @Nullable
  private SessionInfo retrieve(String accountId) {
    try {
      final Location outputDir = locationFactory.create(archiveDir + "/" + accountId);
      if (!outputDir.exists()) {
        return null;
      }
      final Location sessionInfoFile = outputDir.append("session.json");
      InputSupplier<Reader> reader = new InputSupplier<Reader>() {
        @Override
        public Reader getInput() throws IOException {
          return new InputStreamReader(sessionInfoFile.getInputStream(), "UTF-8");
        }
      };

      Gson gson = new GsonBuilder().registerTypeAdapter(Location.class, new LocationCodec(locationFactory)).create();
      Reader r = reader.getInput();
      try {
        return gson.fromJson(r, SessionInfo.class);
      } finally {
        Closeables.closeQuietly(r);
      }
    } catch (IOException e) {
      LOG.warn("Failed to retrieve session info for account.");
    }
    return null;
  }

  /*
   * Returns DeploymentStatus
   */
  private DeploymentStatus dstatus(ArchiveId resource) {
      if (!sessions.containsKey(resource.getAccountId())) {
        SessionInfo info = retrieve(resource.getAccountId());
        return new DeploymentStatus(info.getStatus().getCode(), info.getStatus().getMessage());
      } else {
        SessionInfo info = sessions.get(resource.getAccountId());
        return new DeploymentStatus(info.getStatus().getCode(), info.getStatus().getMessage());
      }
  }

  /*
   * Initializes deployment of resources from the client.
   * <p>
   *   Upon receiving a request to initialize an upload with auth-token and resource information,
   *   we create a unique identifier for the upload and also create directories needed for storing
   *   the uploading archive. At this point the upload has not yet begun. The bytes of the archive
   *   are still on the client machine. An session id is returned back to client - which will use
   *   the session id provided to upload the chunks.
   * </p>
   * <p>
   *   <i>Note:</i> As the state of upload are transient they are not being persisted on the server.
   * </p>
   *
   * @param info ArchiveInfo
   * @return ArchiveId instance containing the resource id and
   * resource version.
   */
  private ArchiveId init(ArchiveInfo info) throws Exception {
    LOG.debug("Init deploying application " + info.toString());
    ArchiveId identifier = new ArchiveId(info.getAccountId(), "appId", "resourceId");

    try {
      if (sessions.containsKey(info.getAccountId())) {
        throw new Exception("An upload is already in progress for this account.");
      }
      Location uploadDir = locationFactory.create(archiveDir + "/" + info.getAccountId());
      if (!uploadDir.exists() && !uploadDir.mkdirs()) {
        LOG.warn("Unable to create directory '{}'", uploadDir.getName());
      }
      Location archive = uploadDir.append(info.getFilename());
      SessionInfo sessionInfo = new SessionInfo(identifier, info, archive, DeployStatus.REGISTERED);
      sessions.put(info.getAccountId(), sessionInfo);
      return identifier;
    } catch (Throwable throwable) {
      LOG.warn(throwable.getMessage(), throwable);
      throw new Exception(throwable.getMessage());
    }
  }


  private void deleteHandler(Id.Program programId, Type type)
    throws ExecutionException {
    try {
      switch (type) {
        case FLOW:
          //Stop the flow if it not running
          ProgramRuntimeService.RuntimeInfo flowRunInfo = findRuntimeInfo(new ProgramId(programId.getAccountId(),
                                                                                        programId.getApplicationId(),
                                                                                        programId.getId()));
          if (flowRunInfo != null) {
            doStop(flowRunInfo);
          }
          break;
        case PROCEDURE:
          //Stop the procedure if it not running
          ProgramRuntimeService.RuntimeInfo procedureRunInfo = findRuntimeInfo(new ProgramId(
            programId.getAccountId(), programId.getApplicationId(),
            programId.getId()));
          if (procedureRunInfo != null) {
            doStop(procedureRunInfo);
          }
          break;
        case WORKFLOW:
          List<String> scheduleIds = scheduler.getScheduleIds(programId, type);
          scheduler.deleteSchedules(programId, Type.WORKFLOW, scheduleIds);
          break;
        case MAPREDUCE:
          //no-op
          break;
      };
    } catch (InterruptedException e) {
      throw new ExecutionException(e);
    }
  }

  /**
   * Saves the {@link SessionInfo} to the filesystem.
   *
   * @param info to be saved.
   * @return true if and only if successful; false otherwise.
   */
  private boolean save(SessionInfo info) {
    try {
      Gson gson = new GsonBuilder().registerTypeAdapter(Location.class, new LocationCodec(locationFactory)).create();
      String accountId = info.getArchiveId().getAccountId();
      Location outputDir = locationFactory.create(archiveDir + "/" + accountId);
      if (!outputDir.exists()) {
        return false;
      }
      final Location sessionInfoFile = outputDir.append("session.json");
      OutputSupplier<Writer> writer = new OutputSupplier<Writer>() {
        @Override
        public Writer getOutput() throws IOException {
          return new OutputStreamWriter(sessionInfoFile.getOutputStream(), "UTF-8");
        }
      };

      Writer w = writer.getOutput();
      try {
        gson.toJson(info, w);
      } finally {
        Closeables.closeQuietly(w);
      }
    } catch (IOException e) {
      LOG.warn(e.getMessage(), e);
      return false;
    }
    return true;
  }

  private RunIdentifier doStop(ProgramRuntimeService.RuntimeInfo runtimeInfo)
    throws ExecutionException, InterruptedException {
    Preconditions.checkNotNull(runtimeInfo, UserMessages.getMessage(UserErrors.RUNTIME_INFO_NOT_FOUND));
    ProgramController controller = runtimeInfo.getController();
    RunId runId = controller.getRunId();
    controller.stop().get();
    return new RunIdentifier(runId.getId());
  }

  /** NOTE: This was a temporary hack done to map the status to something that is
   * UI friendly. Internal states of program controller are reasonable and hence
   * no point in changing them.
   */
  private String controllerStateToString(ProgramController.State state) {
    if (state == ProgramController.State.ALIVE) {
      return "RUNNING";
    }
    if (state == ProgramController.State.ERROR) {
      return "FAILED";
    }
    return state.toString();
  }

  private String getSpecification(Id.Program id, Type type)
    throws Exception {

    ApplicationSpecification appSpec;
    try {
      appSpec = store.getApplication(id.getApplication());
      if (appSpec == null) {
        return "";
      }

      String runnableId = id.getId();
      if (type == Type.FLOW && appSpec.getFlows().containsKey(runnableId)) {
        return GSON.toJson(appSpec.getFlows().get(id.getId()));
      } else if (type == Type.PROCEDURE && appSpec.getProcedures().containsKey(runnableId)) {
        return GSON.toJson(appSpec.getProcedures().get(id.getId()));
      } else if (type == Type.MAPREDUCE && appSpec.getMapReduce().containsKey(runnableId)) {
        return GSON.toJson(appSpec.getMapReduce().get(id.getId()));
      } else if (type == Type.WORKFLOW && appSpec.getWorkflows().containsKey(runnableId)) {
        return GSON.toJson(appSpec.getWorkflows().get(id.getId()));
      // TODO should figure out a way to integrate that when more endpoints go through this code
      //} else if (type == EntityType.APP) {
      //  return GSON.toJson(makeAppRecord(appSpec));
      }
    } catch (OperationException e) {
      LOG.warn(e.getMessage(), e);
      throw new Exception("Could not retrieve application spec for " +
                                          id.toString() + ", reason: " + e.getMessage());
    } catch (Throwable throwable) {
      LOG.warn(throwable.getMessage(), throwable);
      throw new Exception(throwable.getMessage());
    }
    return "";
  }

  private ProgramRuntimeService.RuntimeInfo findRuntimeInfo(ProgramId identifier) {
    Type type = Type.valueOf(identifier.getType().name());
    Collection<ProgramRuntimeService.RuntimeInfo> runtimeInfos = runtimeService.list(type).values();
    Preconditions.checkNotNull(runtimeInfos, UserMessages.getMessage(UserErrors.RUNTIME_INFO_NOT_FOUND),
                               identifier.getAccountId(), identifier.getFlowId());

    Id.Program programId = Id.Program.from(identifier.getAccountId(),
                                           identifier.getApplicationId(),
                                           identifier.getFlowId());

    for (ProgramRuntimeService.RuntimeInfo info : runtimeInfos) {
      if (programId.equals(info.getProgramId())) {
        return info;
      }
    }
    return null;
  }

  private ProgramRuntimeService.RuntimeInfo findRuntimeInfo(Id.Program identifier, Type type) {
    Collection<ProgramRuntimeService.RuntimeInfo> runtimeInfos = runtimeService.list(type).values();
    for (ProgramRuntimeService.RuntimeInfo info : runtimeInfos) {
      if (identifier.equals(info.getProgramId())) {
        return info;
      }
    }
    return null;
  }

  private ProgramRuntimeService.RuntimeInfo findRuntimeInfo(String accountId, String appId,
                                                            String flowId, Type typeId) {
    Type type = Type.valueOf(typeId.name());
    Collection<ProgramRuntimeService.RuntimeInfo> runtimeInfos = runtimeService.list(type).values();
    Preconditions.checkNotNull(runtimeInfos, UserMessages.getMessage(UserErrors.RUNTIME_INFO_NOT_FOUND),
                               accountId, flowId);

    Id.Program programId = Id.Program.from(accountId, appId, flowId);

    for (ProgramRuntimeService.RuntimeInfo info : runtimeInfos) {
      if (programId.equals(info.getProgramId())) {
        return info;
      }
    }
    return null;
  }

   /* -----------------  helpers to return Json consistently -------------- */

  private static Map<String, String> makeAppRecord(ApplicationSpecification spec) {
    ImmutableMap.Builder<String, String> builder = ImmutableMap.builder();
    builder.put("type", "App");
    builder.put("id", spec.getName());
    builder.put("name", spec.getName());
    if (spec.getDescription() != null) {
      builder.put("description", spec.getDescription());
    }
    return builder.build();
  }

}<|MERGE_RESOLUTION|>--- conflicted
+++ resolved
@@ -11,13 +11,6 @@
 import com.continuuity.app.program.Type;
 import com.continuuity.app.runtime.ProgramController;
 import com.continuuity.app.runtime.ProgramRuntimeService;
-<<<<<<< HEAD
-import com.continuuity.app.services.AppFabricService;
-import com.continuuity.app.services.AppFabricServiceException;
-import com.continuuity.app.services.AuthToken;
-import com.continuuity.app.services.EntityType;
-import com.continuuity.app.services.ProgramId;
-=======
 import com.continuuity.app.services.ArchiveId;
 import com.continuuity.app.services.ArchiveInfo;
 import com.continuuity.app.services.AuthToken;
@@ -25,14 +18,12 @@
 import com.continuuity.app.services.DeploymentStatus;
 import com.continuuity.app.services.ProgramId;
 import com.continuuity.app.services.RunIdentifier;
->>>>>>> e8f33e71
 import com.continuuity.app.store.Store;
 import com.continuuity.app.store.StoreFactory;
 import com.continuuity.common.conf.CConfiguration;
 import com.continuuity.common.conf.Constants;
 import com.continuuity.data2.OperationException;
 import com.continuuity.gateway.auth.Authenticator;
-import com.continuuity.gateway.handlers.util.ThriftHelper;
 import com.continuuity.http.HttpResponder;
 import com.continuuity.internal.UserErrors;
 import com.continuuity.internal.UserMessages;
@@ -58,12 +49,7 @@
 import com.google.gson.JsonSyntaxException;
 import com.google.gson.reflect.TypeToken;
 import com.google.inject.Inject;
-<<<<<<< HEAD
-import org.apache.thrift.TException;
-import org.apache.thrift.protocol.TProtocol;
-=======
 import org.apache.twill.api.RunId;
->>>>>>> e8f33e71
 import org.apache.twill.common.Threads;
 import org.apache.twill.filesystem.Location;
 import org.apache.twill.filesystem.LocationFactory;
@@ -159,11 +145,11 @@
   private final Scheduler scheduler;
 
   private static final Map<String, Type> runnableTypeMap = ImmutableMap.of(
-      "mapreduce", Type.MAPREDUCE,
-      "flows", Type.FLOW,
-      "procedures", Type.PROCEDURE,
-      "workflows", Type.WORKFLOW,
-      "webapp", Type.WEBAPP
+    "mapreduce", Type.MAPREDUCE,
+    "flows", Type.FLOW,
+    "procedures", Type.PROCEDURE,
+    "workflows", Type.WORKFLOW,
+    "webapp", Type.WEBAPP
   );
 
   private enum AppFabricServiceStatus {
@@ -172,7 +158,7 @@
     PROGRAM_ALREADY_RUNNING(HttpResponseStatus.CONFLICT, "Program is already running"),
     PROGRAM_ALREADY_STOPPED(HttpResponseStatus.CONFLICT, "Program already stopped"),
     RUNTIME_INFO_NOT_FOUND(HttpResponseStatus.CONFLICT,
-        UserMessages.getMessage(UserErrors.RUNTIME_INFO_NOT_FOUND)),
+                           UserMessages.getMessage(UserErrors.RUNTIME_INFO_NOT_FOUND)),
     PROGRAM_NOT_FOUND(HttpResponseStatus.NOT_FOUND, "Program not found"),
     INTERNAL_ERROR(HttpResponseStatus.INTERNAL_SERVER_ERROR, "");
 
@@ -353,7 +339,7 @@
       responder.sendStatus(HttpResponseStatus.NOT_FOUND);
     } else {
       LOG.trace("{} call from AppFabricHttpHandler for app {}, flow type {} id {}",
-          action, appId, runnableType, runnableId);
+                action, appId, runnableType, runnableId);
       runnableStartStop(request, responder, appId, runnableId, type, action);
     }
   }
@@ -422,9 +408,9 @@
       }
 
       ProgramRuntimeService.RuntimeInfo runtimeInfo =
-          runtimeService.run(program, new SimpleProgramOptions(id.getId(),
-              new BasicArguments(),
-              userArguments));
+        runtimeService.run(program, new SimpleProgramOptions(id.getId(),
+                                                             new BasicArguments(),
+                                                             userArguments));
       ProgramController controller = runtimeInfo.getController();
       final String runId = controller.getRunId().getId();
 
@@ -432,16 +418,16 @@
         @Override
         public void stopped() {
           store.setStop(id, runId,
-              TimeUnit.SECONDS.convert(System.currentTimeMillis(), TimeUnit.MILLISECONDS),
-              ProgramController.State.STOPPED.toString());
+                        TimeUnit.SECONDS.convert(System.currentTimeMillis(), TimeUnit.MILLISECONDS),
+                        ProgramController.State.STOPPED.toString());
         }
 
         @Override
         public void error(Throwable cause) {
           LOG.info("Program stopped with error {}, {}", id, runId, cause);
           store.setStop(id, runId,
-              TimeUnit.SECONDS.convert(System.currentTimeMillis(), TimeUnit.MILLISECONDS),
-              ProgramController.State.ERROR.toString());
+                        TimeUnit.SECONDS.convert(System.currentTimeMillis(), TimeUnit.MILLISECONDS),
+                        ProgramController.State.ERROR.toString());
         }
       }, Threads.SAME_THREAD_EXECUTOR);
 
@@ -542,8 +528,8 @@
                                                               "oldInstances", String.valueOf(oldInstances))).get();
         }
       }
-        responder.sendStatus(HttpResponseStatus.OK);
-      } catch (SecurityException e) {
+      responder.sendStatus(HttpResponseStatus.OK);
+    } catch (SecurityException e) {
       responder.sendStatus(HttpResponseStatus.UNAUTHORIZED);
     } catch (Throwable e) {
       LOG.error("Got exception:", e);
@@ -803,13 +789,13 @@
    * Returns DeploymentStatus
    */
   private DeploymentStatus dstatus(ArchiveId resource) {
-      if (!sessions.containsKey(resource.getAccountId())) {
-        SessionInfo info = retrieve(resource.getAccountId());
-        return new DeploymentStatus(info.getStatus().getCode(), info.getStatus().getMessage());
-      } else {
-        SessionInfo info = sessions.get(resource.getAccountId());
-        return new DeploymentStatus(info.getStatus().getCode(), info.getStatus().getMessage());
-      }
+    if (!sessions.containsKey(resource.getAccountId())) {
+      SessionInfo info = retrieve(resource.getAccountId());
+      return new DeploymentStatus(info.getStatus().getCode(), info.getStatus().getMessage());
+    } else {
+      SessionInfo info = sessions.get(resource.getAccountId());
+      return new DeploymentStatus(info.getStatus().getCode(), info.getStatus().getMessage());
+    }
   }
 
   /*
@@ -964,14 +950,14 @@
         return GSON.toJson(appSpec.getMapReduce().get(id.getId()));
       } else if (type == Type.WORKFLOW && appSpec.getWorkflows().containsKey(runnableId)) {
         return GSON.toJson(appSpec.getWorkflows().get(id.getId()));
-      // TODO should figure out a way to integrate that when more endpoints go through this code
-      //} else if (type == EntityType.APP) {
-      //  return GSON.toJson(makeAppRecord(appSpec));
+        // TODO should figure out a way to integrate that when more endpoints go through this code
+        //} else if (type == EntityType.APP) {
+        //  return GSON.toJson(makeAppRecord(appSpec));
       }
     } catch (OperationException e) {
       LOG.warn(e.getMessage(), e);
       throw new Exception("Could not retrieve application spec for " +
-                                          id.toString() + ", reason: " + e.getMessage());
+                            id.toString() + ", reason: " + e.getMessage());
     } catch (Throwable throwable) {
       LOG.warn(throwable.getMessage(), throwable);
       throw new Exception(throwable.getMessage());
