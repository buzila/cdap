--- conflicted
+++ resolved
@@ -64,11 +64,6 @@
       margin: .4rem inherit;
     }
 
-<<<<<<< HEAD
-    button, .btn-default {
-      .cask-btn();
-    }
-=======
     .breadcrumb {
       background-color: transparent;
       padding-left: 0px;
@@ -84,14 +79,15 @@
       color: #cccccc;
       font-weight: bold;
     }
-
->>>>>>> 0a2cf193
-
+    button, .btn-default {
+      .cask-btn();
+    }
     .btn-close {
       .cask-btn(@background: fade(@btn-default-color, 50%), @border: 0, @border-radius: 28px, @padding: 0);
       cursor: pointer;
       line-height: 0;
     }
+
   } // end main.container
 
   footer {
